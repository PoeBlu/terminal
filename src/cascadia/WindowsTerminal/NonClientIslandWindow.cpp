--- conflicted
+++ resolved
@@ -1,723 +1,627 @@
-/********************************************************
-*                                                       *
-*   Copyright (C) Microsoft. All rights reserved.       *
-*                                                       *
-********************************************************/
-#include "pch.h"
-#include "NonClientIslandWindow.h"
-#include "../types/inc/ThemeUtils.h"
-#include "../types/inc/utils.hpp"
-
-extern "C" IMAGE_DOS_HEADER __ImageBase;
-
-using namespace winrt::Windows::UI;
-using namespace winrt::Windows::UI::Composition;
-using namespace winrt::Windows::UI::Xaml;
-using namespace winrt::Windows::UI::Xaml::Hosting;
-using namespace winrt::Windows::Foundation::Numerics;
-using namespace ::Microsoft::Console;
-using namespace ::Microsoft::Console::Types;
-
-NonClientIslandWindow::NonClientIslandWindow(const ElementTheme& requestedTheme) noexcept :
-    IslandWindow{},
-    _backgroundBrushColor{ RGB(0, 0, 0) },
-    _theme{ requestedTheme },
-    _isMaximized{ false }
-{
-}
-
-NonClientIslandWindow::~NonClientIslandWindow()
-{
-}
-
-// Method Description:
-// - Called when the app's size changes. When that happens, the size of the drag
-//   bar may have changed. If it has, we'll need to update the WindowRgn of the
-//   interop window.
-// Arguments:
-// - <unused>
-// Return Value:
-// - <none>
-void NonClientIslandWindow::_OnDragBarSizeChanged(winrt::Windows::Foundation::IInspectable /*sender*/,
-                                                  winrt::Windows::UI::Xaml::SizeChangedEventArgs /*eventArgs*/) const
-{
-    _UpdateIslandRegion();
-}
-
-void NonClientIslandWindow::OnAppInitialized()
-{
-    IslandWindow::OnAppInitialized();
-}
-
-void NonClientIslandWindow::Initialize()
-{
-    IslandWindow::Initialize();
-
-    THROW_IF_FAILED(_UpdateFrameMargins());
-
-    // Set up our grid of content. We'll use _rootGrid as our root element.
-    // There will be two children of this grid - the TitlebarControl, and the
-    // "client content"
-    _rootGrid.Children().Clear();
-    Controls::RowDefinition titlebarRow{};
-    Controls::RowDefinition contentRow{};
-    titlebarRow.Height(GridLengthHelper::Auto());
-
-    _rootGrid.RowDefinitions().Append(titlebarRow);
-    _rootGrid.RowDefinitions().Append(contentRow);
-
-    // Create our titlebar control
-    _titlebar = winrt::TerminalApp::TitlebarControl{ reinterpret_cast<uint64_t>(GetHandle()) };
-    _dragBar = _titlebar.DragBar();
-
-    _dragBar.SizeChanged({ this, &NonClientIslandWindow::_OnDragBarSizeChanged });
-    _rootGrid.SizeChanged({ this, &NonClientIslandWindow::_OnDragBarSizeChanged });
-
-    _rootGrid.Children().Append(_titlebar);
-
-    Controls::Grid::SetRow(_titlebar, 0);
-}
-
-// Method Description:
-// - Set the content of the "client area" of our window to the given content.
-// Arguments:
-// - content: the new UI element to use as the client content
-// Return Value:
-// - <none>
-void NonClientIslandWindow::SetContent(winrt::Windows::UI::Xaml::UIElement content)
-{
-    _clientContent = content;
-
-    _rootGrid.Children().Append(content);
-
-    // SetRow only works on FrameworkElement's, so cast it to a FWE before
-    // calling. We know that our content is a Grid, so we don't need to worry
-    // about this.
-    const auto fwe = content.try_as<winrt::Windows::UI::Xaml::FrameworkElement>();
-    if (fwe)
-    {
-        Controls::Grid::SetRow(fwe, 1);
-    }
-}
-
-// Method Description:
-// - Set the content of the "titlebar area" of our window to the given content.
-// Arguments:
-// - content: the new UI element to use as the titlebar content
-// Return Value:
-// - <none>
-void NonClientIslandWindow::SetTitlebarContent(winrt::Windows::UI::Xaml::UIElement content)
-{
-    _titlebar.Content(content);
-}
-
-// Method Description:
-// - This method computes the height of the little border above the title bar
-//   and returns it. If the border is disabled, then this method will return 0.
-// Return Value:
-// - the height of the border above the title bar or 0 if it's disabled
-int NonClientIslandWindow::_GetTopBorderHeight() const noexcept
-{
-    if (_isMaximized)
-    {
-        // no border when maximized
-        return 0;
-    }
-
-    return topBorderVisibleHeight;
-}
-
-RECT NonClientIslandWindow::_GetDragAreaRect() const noexcept
-{
-    if (_dragBar)
-    {
-        const auto scale = GetCurrentDpiScale();
-        const auto transform = _dragBar.TransformToVisual(_rootGrid);
-        const auto logicalDragBarRect = winrt::Windows::Foundation::Rect{
-            0.0f,
-            0.0f,
-            static_cast<float>(_dragBar.ActualWidth()),
-            static_cast<float>(_dragBar.ActualHeight())
-        };
-        const auto clientDragBarRect = transform.TransformBounds(logicalDragBarRect);
-        RECT dragBarRect = {
-            static_cast<LONG>(clientDragBarRect.X * scale),
-            static_cast<LONG>(clientDragBarRect.Y * scale),
-            static_cast<LONG>((clientDragBarRect.Width + clientDragBarRect.X) * scale),
-            static_cast<LONG>((clientDragBarRect.Height + clientDragBarRect.Y) * scale),
-        };
-        return dragBarRect;
-    }
-
-    return RECT{};
-}
-
-// Method Description:
-// - Called when the size of the window changes for any reason. Updates the
-//   XAML island to match our new sizing and also updates the maximize icon
-//   if the window went from maximized to restored or the opposite.
-void NonClientIslandWindow::OnSize(const UINT width, const UINT height)
-{
-    _UpdateMaximizedState();
-
-    if (_interopWindowHandle)
-    {
-        _UpdateIslandPosition(width, height);
-    }
-}
-
-<<<<<<< HEAD
-    // TODO:GH #3411 Currently, when we enter fullscreen mode, we draw the
-    // border around even the fullscreen window. That's mostly due to code here,
-    // that's giving the island HWND a margin. We should remove that. HOWEVER,
-    // there's a _lot_ of work that's coming in this area to solve
-    // microsoft/terminal#3064. I'm leaving the work of fixing fullscreen mode
-    // till after the #3064 is complete, to prevent this from becoming a worse
-    // mess.
-
-    const auto scale = GetCurrentDpiScale();
-    const auto dpi = ::GetDpiForWindow(_window.get());
-
-    const auto dragY = ::GetSystemMetricsForDpi(SM_CYDRAG, dpi);
-    const auto dragX = ::GetSystemMetricsForDpi(SM_CXDRAG, dpi);
-
-    // If we're maximized, we don't want to use the frame as our margins,
-    // instead we want to use the margins from the maximization. If we included
-    // the left&right sides of the frame in this calculation while maximized,
-    // you' have a few pixels of the window border on the sides while maximized,
-    // which most apps do not have.
-    const auto bordersWidth = _isMaximized ?
-                                  (_maximizedMargins.cxLeftWidth + _maximizedMargins.cxRightWidth) :
-                                  (dragX * 2);
-    const auto bordersHeight = _isMaximized ?
-                                   (_maximizedMargins.cyBottomHeight + _maximizedMargins.cyTopHeight) :
-                                   (dragY * 2);
-
-    const auto windowsWidth = width - bordersWidth;
-    const auto windowsHeight = height - bordersHeight;
-    const auto xPos = _isMaximized ? _maximizedMargins.cxLeftWidth : dragX;
-    const auto yPos = _isMaximized ? _maximizedMargins.cyTopHeight : dragY;
-
-    if (_rootGrid)
-=======
-// Method Description:
-// - Checks if the window has been maximized or restored since the last time.
-//   If it has been maximized or restored, then it updates the _isMaximized
-//   flags and notifies of the change by calling
-//   NonClientIslandWindow::_OnMaximizeChange.
-void NonClientIslandWindow::_UpdateMaximizedState()
-{
-    const auto windowStyle = GetWindowStyle(_window.get());
-    const auto newIsMaximized = WI_IsFlagSet(windowStyle, WS_MAXIMIZE);
-
-    if (_isMaximized != newIsMaximized)
->>>>>>> 94213ad9
-    {
-        _isMaximized = newIsMaximized;
-        _OnMaximizeChange();
-    }
-}
-
-// Method Description:
-// - Called when the the windows goes from restored to maximized or from
-//   maximized to restored. Updates the maximize button's icon and the frame
-//   margins.
-void NonClientIslandWindow::_OnMaximizeChange() noexcept
-{
-    if (_titlebar)
-    {
-        const auto windowStyle = GetWindowStyle(_window.get());
-        const auto isIconified = WI_IsFlagSet(windowStyle, WS_ICONIC);
-
-        const auto state = _isMaximized ? winrt::TerminalApp::WindowVisualState::WindowVisualStateMaximized :
-                                          isIconified ? winrt::TerminalApp::WindowVisualState::WindowVisualStateIconified :
-                                                        winrt::TerminalApp::WindowVisualState::WindowVisualStateNormal;
-
-        try
-        {
-            _titlebar.SetWindowVisualState(state);
-        }
-        CATCH_LOG();
-    }
-
-    // no frame margin when maximized
-    THROW_IF_FAILED(_UpdateFrameMargins());
-}
-
-// Method Description:
-// - Called when the size of the window changes for any reason. Updates the
-//   sizes of our child XAML Islands to match our new sizing.
-void NonClientIslandWindow::_UpdateIslandPosition(const UINT windowWidth, const UINT windowHeight)
-{
-    const auto topBorderHeight = Utils::ClampToShortMax(_GetTopBorderHeight(), 0);
-
-    const COORD newIslandPos = { 0, topBorderHeight };
-
-    // I'm not sure that HWND_BOTTOM does anything different than HWND_TOP for us.
-    winrt::check_bool(SetWindowPos(_interopWindowHandle,
-                                   HWND_BOTTOM,
-                                   newIslandPos.X,
-                                   newIslandPos.Y,
-                                   windowWidth,
-                                   windowHeight - topBorderHeight,
-                                   SWP_SHOWWINDOW));
-
-    // This happens when we go from maximized to restored or the opposite
-    // because topBorderHeight changes.
-    if (!_oldIslandPos.has_value() || _oldIslandPos.value() != newIslandPos)
-    {
-        // The drag bar's position changed compared to the client area because
-        // the island moved but we will not be notified about this in the
-        // NonClientIslandWindow::OnDragBarSizeChanged method because this
-        // method is only called when the position of the drag bar changes
-        // **inside** the island which is not the case here.
-        _UpdateIslandRegion();
-
-        _oldIslandPos = { newIslandPos };
-    }
-}
-
-// Method Description:
-// - Update the region of our window that is the draggable area. This happens in
-//   response to a OnDragBarSizeChanged event. We'll calculate the areas of the
-//   window that we want to display XAML content in, and set the window region
-//   of our child xaml-island window to that region. That way, the parent window
-//   will still get NCHITTEST'ed _outside_ the XAML content area, for things
-//   like dragging and resizing.
-// - We won't cut this region out if we're fullscreen/borderless. Instead, we'll
-//   make sure to update our region to take the entirety of the window.
-// Arguments:
-// - <none>
-// Return Value:
-// - <none>
-void NonClientIslandWindow::_UpdateIslandRegion() const
-{
-<<<<<<< HEAD
-    // If we're fullscreen/borderless, we want the entire window to be given to
-    // the XAML island, instead of cutting a chunk out of it for the drag
-    // handle.
-    if (_dragBar && _IsTitlebarVisible())
-=======
-    if (!_interopWindowHandle || !_dragBar)
->>>>>>> 94213ad9
-    {
-        return;
-    }
-<<<<<<< HEAD
-    else if (!_IsTitlebarVisible())
-    {
-        const auto windowRect = GetWindowRect();
-        const auto width = windowRect.right - windowRect.left;
-        const auto height = windowRect.bottom - windowRect.top;
-
-        auto windowRegion = wil::unique_hrgn(CreateRectRgn(0, 0, width, height));
-        winrt::check_bool(SetWindowRgn(_interopWindowHandle, windowRegion.get(), true));
-    }
-=======
-
-    RECT rcIsland;
-    winrt::check_bool(::GetWindowRect(_interopWindowHandle, &rcIsland));
-    const auto islandWidth = rcIsland.right - rcIsland.left;
-    const auto islandHeight = rcIsland.bottom - rcIsland.top;
-    const auto totalRegion = wil::unique_hrgn(CreateRectRgn(0, 0, islandWidth, islandHeight));
-
-    const auto rcDragBar = _GetDragAreaRect();
-    const auto dragBarRegion = wil::unique_hrgn(CreateRectRgn(rcDragBar.left, rcDragBar.top, rcDragBar.right, rcDragBar.bottom));
-
-    // island region = total region - drag bar region
-    const auto islandRegion = wil::unique_hrgn(CreateRectRgn(0, 0, 0, 0));
-    winrt::check_bool(CombineRgn(islandRegion.get(), totalRegion.get(), dragBarRegion.get(), RGN_DIFF));
-
-    winrt::check_bool(SetWindowRgn(_interopWindowHandle, islandRegion.get(), true));
->>>>>>> 94213ad9
-}
-
-// Method Description:
-// - Returns the height of the little space at the top of the window used to
-//   resize the window.
-// Return Value:
-// - the height of the window's top resize handle
-int NonClientIslandWindow::_GetResizeHandleHeight() const noexcept
-{
-    // there isn't a SM_CYPADDEDBORDER for the Y axis
-    return ::GetSystemMetricsForDpi(SM_CXPADDEDBORDER, _currentDpi) +
-           ::GetSystemMetricsForDpi(SM_CYSIZEFRAME, _currentDpi);
-}
-
-// Method Description:
-// - Responds to the WM_NCCALCSIZE message by calculating and creating the new
-//   window frame.
-[[nodiscard]] LRESULT NonClientIslandWindow::_OnNcCalcSize(const WPARAM wParam, const LPARAM lParam) noexcept
-{
-    if (wParam == false)
-    {
-        return 0;
-    }
-
-    NCCALCSIZE_PARAMS* params = reinterpret_cast<NCCALCSIZE_PARAMS*>(lParam);
-
-    // Store the original top before the default window proc applies the
-    // default frame.
-    const auto originalTop = params->rgrc[0].top;
-
-    // apply the default frame
-    auto ret = DefWindowProc(_window.get(), WM_NCCALCSIZE, wParam, lParam);
-    if (ret != 0)
-    {
-        return ret;
-    }
-
-    auto newTop = originalTop;
-
-    // WM_NCCALCSIZE is called before WM_SIZE
-    _UpdateMaximizedState();
-
-    if (_isMaximized)
-    {
-        // When a window is maximized, its size is actually a little bit more
-        // than the monitor's work area. The window is positioned and sized in
-        // such a way that the resize handles are outside of the monitor and
-        // then the window is clipped to the monitor so that the resize handle
-        // do not appear because you don't need them (because you can't resize
-        // a window when it's maximized unless you restore it).
-        newTop += _GetResizeHandleHeight();
-    }
-
-    // only modify the top of the frame to remove the title bar
-    params->rgrc[0].top = newTop;
-
-    return 0;
-}
-
-// Method Description:
-// - Hit test the frame for resizing and moving.
-// Arguments:
-// - ptMouse: the mouse point being tested, in absolute (NOT WINDOW) coordinates.
-// Return Value:
-// - one of the values from
-//   https://docs.microsoft.com/en-us/windows/desktop/inputdev/wm-nchittest#return-value
-//   corresponding to the area of the window that was hit
-[[nodiscard]] LRESULT NonClientIslandWindow::_OnNcHitTest(POINT ptMouse) const noexcept
-{
-    // This will handle the left, right and bottom parts of the frame because
-    // we didn't change them.
-    LPARAM lParam = MAKELONG(ptMouse.x, ptMouse.y);
-    const auto originalRet = DefWindowProc(_window.get(), WM_NCHITTEST, 0, lParam);
-    if (originalRet != HTCLIENT)
-    {
-        return originalRet;
-    }
-
-    // At this point, we know that the cursor is inside the client area so it
-    // has to be either the little border at the top of our custom title bar,
-    // the drag bar or something else in the XAML island. But the XAML Island
-    // handles WM_NCHITTEST on its own so actually it cannot be the XAML
-    // Island. Then it must be the drag bar or the little border at the top
-    // which the user can use to move or resize the window.
-
-    RECT rcWindow;
-    winrt::check_bool(::GetWindowRect(_window.get(), &rcWindow));
-
-    const auto resizeBorderHeight = _GetResizeHandleHeight();
-    const auto isOnResizeBorder = ptMouse.y < rcWindow.top + resizeBorderHeight;
-
-    // the top of the drag bar is used to resize the window
-    if (!_isMaximized && isOnResizeBorder)
-    {
-        return HTTOP;
-    }
-
-    return HTCAPTION;
-}
-
-// Method Description:
-// - Updates the borders of our window frame, using DwmExtendFrameIntoClientArea.
-// Arguments:
-// - <none>
-// Return Value:
-// - the HRESULT returned by DwmExtendFrameIntoClientArea.
-[[nodiscard]] HRESULT NonClientIslandWindow::_UpdateFrameMargins() const noexcept
-{
-    MARGINS margins = {};
-
-    if (_GetTopBorderHeight() != 0)
-    {
-        RECT frame = {};
-        winrt::check_bool(::AdjustWindowRectExForDpi(&frame, GetWindowStyle(_window.get()), FALSE, 0, _currentDpi));
-
-        // We removed the whole top part of the frame (see handling of
-        // WM_NCCALCSIZE) so the top border is missing now. We add it back here.
-        // Note #1: You might wonder why we don't remove just the title bar instead
-        //  of removing the whole top part of the frame and then adding the little
-        //  top border back. I tried to do this but it didn't work: DWM drew the
-        //  whole title bar anyways on top of the window. It seems that DWM only
-        //  wants to draw either nothing or the whole top part of the frame.
-        // Note #2: For some reason if you try to set the top margin to just the
-        //  top border height (what we want to do), then there is a transparency
-        //  bug when the window is inactive, so I've decided to add the whole top
-        //  part of the frame instead and then we will hide everything that we
-        //  don't need (that is, the whole thing but the little 1 pixel wide border
-        //  at the top) in the WM_PAINT handler. This eliminates the transparency
-        //  bug and it's what a lot of Win32 apps that customize the title bar do
-        //  so it should work fine.
-        margins.cyTopHeight = -frame.top;
-    }
-
-    // Extend the frame into the client area.
-    return DwmExtendFrameIntoClientArea(_window.get(), &margins);
-}
-
-// Method Description:
-// - Handle window messages from the message loop.
-// Arguments:
-// - message: A window message ID identifying the message.
-// - wParam: The contents of this parameter depend on the value of the message parameter.
-// - lParam: The contents of this parameter depend on the value of the message parameter.
-// Return Value:
-// - The return value is the result of the message processing and depends on the
-//   message sent.
-[[nodiscard]] LRESULT NonClientIslandWindow::MessageHandler(UINT const message,
-                                                            WPARAM const wParam,
-                                                            LPARAM const lParam) noexcept
-{
-    switch (message)
-    {
-    case WM_NCCALCSIZE:
-        return _OnNcCalcSize(wParam, lParam);
-    case WM_NCHITTEST:
-        return _OnNcHitTest({ GET_X_LPARAM(lParam), GET_Y_LPARAM(lParam) });
-    case WM_PAINT:
-        return _OnPaint();
-    }
-
-    return IslandWindow::MessageHandler(message, wParam, lParam);
-}
-
-// Method Description:
-// - This method is called when the window receives the WM_PAINT message. It
-//   paints the background of the window to the color of the drag bar because
-//   the drag bar cannot be painted on the window by the XAML Island (see
-//   NonClientIslandWindow::_UpdateIslandRegion).
-// Return Value:
-// - The value returned from the window proc.
-[[nodiscard]] LRESULT NonClientIslandWindow::_OnPaint() noexcept
-{
-    if (!_titlebar)
-    {
-        return 0;
-    }
-
-    PAINTSTRUCT ps{ 0 };
-    const auto hdc = wil::BeginPaint(_window.get(), &ps);
-    if (!hdc)
-    {
-<<<<<<< HEAD
-        if (!_dragBar)
-        {
-            return 0;
-        }
-
-        PAINTSTRUCT ps{ 0 };
-        const auto hdc = wil::BeginPaint(_window.get(), &ps);
-        if (hdc.get())
-        {
-            const auto scale = GetCurrentDpiScale();
-            const auto dpi = ::GetDpiForWindow(_window.get());
-            // Get the dimensions of the drag borders for the sides of the window.
-            const auto dragY = ::GetSystemMetricsForDpi(SM_CYDRAG, dpi);
-            const auto dragX = ::GetSystemMetricsForDpi(SM_CXDRAG, dpi);
-            const auto xPos = _isMaximized ? _maximizedMargins.cxLeftWidth : dragX;
-            const auto yPos = _isMaximized ? _maximizedMargins.cyTopHeight : dragY;
-
-            // Create brush for borders, titlebar color.
-            const auto backgroundBrush = _titlebar.Background();
-            const auto backgroundSolidBrush = backgroundBrush.as<Media::SolidColorBrush>();
-            const auto backgroundColor = backgroundSolidBrush.Color();
-            const auto color = RGB(backgroundColor.R, backgroundColor.G, backgroundColor.B);
-            _backgroundBrush = wil::unique_hbrush(CreateSolidBrush(color));
-
-            RECT windowRect = {};
-            ::GetWindowRect(_window.get(), &windowRect);
-            const auto cx = windowRect.right - windowRect.left;
-            const auto cy = windowRect.bottom - windowRect.top;
-
-            // Don't fill in the drag region when we're fullscreen.
-            // TODO:GH#3411 - We should also not draw the borders when fullscreen.
-            if (_IsTitlebarVisible())
-            {
-                // Fill in ONLY the titlebar area. If we paint the _entirety_ of the
-                // window rect here, the single pixel of the bottom border (set in
-                // _UpdateFrameMargins) will be drawn, and blend with whatever the
-                // border color is.
-                RECT dragBarRect = GetDragAreaRect();
-                const auto dragHeight = RECT_HEIGHT(&dragBarRect);
-                dragBarRect.left = 0;
-                dragBarRect.right = cx;
-                dragBarRect.top = 0;
-                dragBarRect.bottom = dragHeight + yPos;
-                ::FillRect(hdc.get(), &dragBarRect, _backgroundBrush.get());
-            }
-
-            // Draw the top window border
-            RECT clientRect = { 0, 0, cx, yPos };
-            ::FillRect(hdc.get(), &clientRect, _backgroundBrush.get());
-
-            // Draw the left window border
-            clientRect = { 0, 0, xPos, cy };
-            ::FillRect(hdc.get(), &clientRect, _backgroundBrush.get());
-
-            // Draw the bottom window border
-            clientRect = { 0, cy - yPos, cx, cy };
-            ::FillRect(hdc.get(), &clientRect, _backgroundBrush.get());
-
-            // Draw the right window border
-            clientRect = { cx - xPos, 0, cx, cy };
-            ::FillRect(hdc.get(), &clientRect, _backgroundBrush.get());
-        }
-
-=======
->>>>>>> 94213ad9
-        return 0;
-    }
-
-    const auto topBorderHeight = _GetTopBorderHeight();
-
-    if (ps.rcPaint.top < topBorderHeight)
-    {
-        RECT rcTopBorder = ps.rcPaint;
-        rcTopBorder.bottom = topBorderHeight;
-
-        // To show the original top border, we have to paint on top of it with
-        // the alpha component set to 0. This page recommends to paint the area
-        // in black using the stock BLACK_BRUSH to do this:
-        // https://docs.microsoft.com/en-us/windows/win32/dwm/customframe#extending-the-client-frame
-        ::FillRect(hdc.get(), &rcTopBorder, GetStockBrush(BLACK_BRUSH));
-    }
-
-    if (ps.rcPaint.bottom > topBorderHeight)
-    {
-        RECT rcRest = ps.rcPaint;
-        rcRest.top = topBorderHeight;
-
-        const auto backgroundBrush = _titlebar.Background();
-        const auto backgroundSolidBrush = backgroundBrush.as<Media::SolidColorBrush>();
-        const auto backgroundColor = backgroundSolidBrush.Color();
-        const auto color = RGB(backgroundColor.R, backgroundColor.G, backgroundColor.B);
-
-        if (!_backgroundBrush || color != _backgroundBrushColor)
-        {
-            // Create brush for titlebar color.
-            _backgroundBrush = wil::unique_hbrush(CreateSolidBrush(color));
-        }
-
-        // To hide the original title bar, we have to paint on top of it with
-        // the alpha component set to 255. This is a hack to do it with GDI.
-        // See NonClientIslandWindow::_UpdateFrameMargins for more information.
-        HDC opaqueDc;
-        BP_PAINTPARAMS params = { sizeof(params), BPPF_NOCLIP | BPPF_ERASE };
-        HPAINTBUFFER buf = BeginBufferedPaint(hdc.get(), &rcRest, BPBF_TOPDOWNDIB, &params, &opaqueDc);
-        if (!buf || !opaqueDc)
-        {
-            winrt::throw_last_error();
-        }
-        ::FillRect(opaqueDc, &rcRest, _backgroundBrush.get());
-        ::BufferedPaintSetAlpha(buf, NULL, 255);
-        ::EndBufferedPaint(buf, TRUE);
-    }
-
-    return 0;
-}
-
-// Method Description:
-// - This method is called when the window receives the WM_NCCREATE message.
-// Return Value:
-// - The value returned from the window proc.
-[[nodiscard]] LRESULT NonClientIslandWindow::_OnNcCreate(WPARAM wParam, LPARAM lParam) noexcept
-{
-    const auto ret = IslandWindow::_OnNcCreate(wParam, lParam);
-    if (ret == FALSE)
-    {
-        return ret;
-    }
-
-    // Set the frame's theme before it is rendered (WM_NCPAINT) so that it is
-    // rendered with the correct theme.
-    _UpdateFrameTheme();
-
-    return TRUE;
-}
-
-// Method Description:
-// - Updates the window frame's theme depending on the application theme (light
-//   or dark). This doesn't invalidate the old frame so it will not be
-//   rerendered until the user resizes or focuses/unfocuses the window.
-// Return Value:
-// - <none>
-void NonClientIslandWindow::_UpdateFrameTheme() const
-{
-    bool isDarkMode;
-
-    switch (_theme)
-    {
-    case ElementTheme::Light:
-        isDarkMode = false;
-        break;
-    case ElementTheme::Dark:
-        isDarkMode = true;
-        break;
-    default:
-        isDarkMode = Application::Current().RequestedTheme() == ApplicationTheme::Dark;
-        break;
-    }
-
-    LOG_IF_FAILED(ThemeUtils::SetWindowFrameDarkMode(_window.get(), isDarkMode));
-}
-
-// Method Description:
-// - Called when the app wants to change its theme. We'll update the frame
-//   theme to match the new theme.
-// Arguments:
-// - requestedTheme: the ElementTheme to use as the new theme for the UI
-// Return Value:
-// - <none>
-void NonClientIslandWindow::OnApplicationThemeChanged(const ElementTheme& requestedTheme)
-{
-    IslandWindow::OnApplicationThemeChanged(requestedTheme);
-
-<<<<<<< HEAD
-        _isMaximized = false;
-    }
-    return true;
-}
-
-// Method Description:
-// - Enable or disable fullscreen mode. When entering fullscreen mode, we'll
-//   need to manually hide the entire titlebar.
-// - See also IslandWindow::_SetIsFullscreen, which does additional work.
-// Arguments:
-// - fullscreenEnabled: If true, we're entering fullscreen mode. If false, we're leaving.
-// Return Value:
-// - <none>
-void NonClientIslandWindow::_SetIsFullscreen(const bool fullscreenEnabled)
-{
-    IslandWindow::_SetIsFullscreen(fullscreenEnabled);
-    _titlebar.Visibility(!fullscreenEnabled ? Visibility::Visible : Visibility::Collapsed);
-}
-
-// Method Description:
-// - Returns true if the titlebar is visible. For things like fullscreen mode,
-//   borderless mode, this will return false.
-// Arguments:
-// - <none>
-// Return Value:
-// - true iff the titlebar is visible
-bool NonClientIslandWindow::_IsTitlebarVisible() const
-{
-    // TODO:GH#2238 - When we add support for titlebar-less mode, this should be
-    // updated to include that mode.
-    return !_fullscreen;
-=======
-    _theme = requestedTheme;
-    _UpdateFrameTheme();
->>>>>>> 94213ad9
-}
+/********************************************************
+*                                                       *
+*   Copyright (C) Microsoft. All rights reserved.       *
+*                                                       *
+********************************************************/
+#include "pch.h"
+#include "NonClientIslandWindow.h"
+#include "../types/inc/ThemeUtils.h"
+#include "../types/inc/utils.hpp"
+
+extern "C" IMAGE_DOS_HEADER __ImageBase;
+
+using namespace winrt::Windows::UI;
+using namespace winrt::Windows::UI::Composition;
+using namespace winrt::Windows::UI::Xaml;
+using namespace winrt::Windows::UI::Xaml::Hosting;
+using namespace winrt::Windows::Foundation::Numerics;
+using namespace ::Microsoft::Console;
+using namespace ::Microsoft::Console::Types;
+
+NonClientIslandWindow::NonClientIslandWindow(const ElementTheme& requestedTheme) noexcept :
+    IslandWindow{},
+    _backgroundBrushColor{ RGB(0, 0, 0) },
+    _theme{ requestedTheme },
+    _isMaximized{ false }
+{
+}
+
+NonClientIslandWindow::~NonClientIslandWindow()
+{
+}
+
+// Method Description:
+// - Called when the app's size changes. When that happens, the size of the drag
+//   bar may have changed. If it has, we'll need to update the WindowRgn of the
+//   interop window.
+// Arguments:
+// - <unused>
+// Return Value:
+// - <none>
+void NonClientIslandWindow::_OnDragBarSizeChanged(winrt::Windows::Foundation::IInspectable /*sender*/,
+                                                  winrt::Windows::UI::Xaml::SizeChangedEventArgs /*eventArgs*/) const
+{
+    _UpdateIslandRegion();
+}
+
+void NonClientIslandWindow::OnAppInitialized()
+{
+    IslandWindow::OnAppInitialized();
+}
+
+void NonClientIslandWindow::Initialize()
+{
+    IslandWindow::Initialize();
+
+    THROW_IF_FAILED(_UpdateFrameMargins());
+
+    // Set up our grid of content. We'll use _rootGrid as our root element.
+    // There will be two children of this grid - the TitlebarControl, and the
+    // "client content"
+    _rootGrid.Children().Clear();
+    Controls::RowDefinition titlebarRow{};
+    Controls::RowDefinition contentRow{};
+    titlebarRow.Height(GridLengthHelper::Auto());
+
+    _rootGrid.RowDefinitions().Append(titlebarRow);
+    _rootGrid.RowDefinitions().Append(contentRow);
+
+    // Create our titlebar control
+    _titlebar = winrt::TerminalApp::TitlebarControl{ reinterpret_cast<uint64_t>(GetHandle()) };
+    _dragBar = _titlebar.DragBar();
+
+    _dragBar.SizeChanged({ this, &NonClientIslandWindow::_OnDragBarSizeChanged });
+    _rootGrid.SizeChanged({ this, &NonClientIslandWindow::_OnDragBarSizeChanged });
+
+    _rootGrid.Children().Append(_titlebar);
+
+    Controls::Grid::SetRow(_titlebar, 0);
+}
+
+// Method Description:
+// - Set the content of the "client area" of our window to the given content.
+// Arguments:
+// - content: the new UI element to use as the client content
+// Return Value:
+// - <none>
+void NonClientIslandWindow::SetContent(winrt::Windows::UI::Xaml::UIElement content)
+{
+    _clientContent = content;
+
+    _rootGrid.Children().Append(content);
+
+    // SetRow only works on FrameworkElement's, so cast it to a FWE before
+    // calling. We know that our content is a Grid, so we don't need to worry
+    // about this.
+    const auto fwe = content.try_as<winrt::Windows::UI::Xaml::FrameworkElement>();
+    if (fwe)
+    {
+        Controls::Grid::SetRow(fwe, 1);
+    }
+}
+
+// Method Description:
+// - Set the content of the "titlebar area" of our window to the given content.
+// Arguments:
+// - content: the new UI element to use as the titlebar content
+// Return Value:
+// - <none>
+void NonClientIslandWindow::SetTitlebarContent(winrt::Windows::UI::Xaml::UIElement content)
+{
+    _titlebar.Content(content);
+}
+
+// Method Description:
+// - This method computes the height of the little border above the title bar
+//   and returns it. If the border is disabled, then this method will return 0.
+// Return Value:
+// - the height of the border above the title bar or 0 if it's disabled
+int NonClientIslandWindow::_GetTopBorderHeight() const noexcept
+{
+    if (_isMaximized || _fullscreen)
+    {
+        // no border when maximized
+        return 0;
+    }
+
+    return topBorderVisibleHeight;
+}
+
+RECT NonClientIslandWindow::_GetDragAreaRect() const noexcept
+{
+    if (_dragBar)
+    {
+        const auto scale = GetCurrentDpiScale();
+        const auto transform = _dragBar.TransformToVisual(_rootGrid);
+        const auto logicalDragBarRect = winrt::Windows::Foundation::Rect{
+            0.0f,
+            0.0f,
+            static_cast<float>(_dragBar.ActualWidth()),
+            static_cast<float>(_dragBar.ActualHeight())
+        };
+        const auto clientDragBarRect = transform.TransformBounds(logicalDragBarRect);
+        RECT dragBarRect = {
+            static_cast<LONG>(clientDragBarRect.X * scale),
+            static_cast<LONG>(clientDragBarRect.Y * scale),
+            static_cast<LONG>((clientDragBarRect.Width + clientDragBarRect.X) * scale),
+            static_cast<LONG>((clientDragBarRect.Height + clientDragBarRect.Y) * scale),
+        };
+        return dragBarRect;
+    }
+
+    return RECT{};
+}
+
+// Method Description:
+// - Called when the size of the window changes for any reason. Updates the
+//   XAML island to match our new sizing and also updates the maximize icon
+//   if the window went from maximized to restored or the opposite.
+void NonClientIslandWindow::OnSize(const UINT width, const UINT height)
+{
+    _UpdateMaximizedState();
+
+    if (_interopWindowHandle)
+    {
+        _UpdateIslandPosition(width, height);
+    }
+}
+
+// Method Description:
+// - Checks if the window has been maximized or restored since the last time.
+//   If it has been maximized or restored, then it updates the _isMaximized
+//   flags and notifies of the change by calling
+//   NonClientIslandWindow::_OnMaximizeChange.
+void NonClientIslandWindow::_UpdateMaximizedState()
+{
+    const auto windowStyle = GetWindowStyle(_window.get());
+    const auto newIsMaximized = WI_IsFlagSet(windowStyle, WS_MAXIMIZE);
+
+    if (_isMaximized != newIsMaximized)
+    {
+        _isMaximized = newIsMaximized;
+        _OnMaximizeChange();
+    }
+}
+
+// Method Description:
+// - Called when the the windows goes from restored to maximized or from
+//   maximized to restored. Updates the maximize button's icon and the frame
+//   margins.
+void NonClientIslandWindow::_OnMaximizeChange() noexcept
+{
+    if (_titlebar)
+    {
+        const auto windowStyle = GetWindowStyle(_window.get());
+        const auto isIconified = WI_IsFlagSet(windowStyle, WS_ICONIC);
+
+        const auto state = _isMaximized ? winrt::TerminalApp::WindowVisualState::WindowVisualStateMaximized :
+                                          isIconified ? winrt::TerminalApp::WindowVisualState::WindowVisualStateIconified :
+                                                        winrt::TerminalApp::WindowVisualState::WindowVisualStateNormal;
+
+        try
+        {
+            _titlebar.SetWindowVisualState(state);
+        }
+        CATCH_LOG();
+    }
+
+    // no frame margin when maximized
+    THROW_IF_FAILED(_UpdateFrameMargins());
+}
+
+// Method Description:
+// - Called when the size of the window changes for any reason. Updates the
+//   sizes of our child XAML Islands to match our new sizing.
+void NonClientIslandWindow::_UpdateIslandPosition(const UINT windowWidth, const UINT windowHeight)
+{
+    const auto topBorderHeight = Utils::ClampToShortMax(_GetTopBorderHeight(), 0);
+
+    const COORD newIslandPos = { 0, topBorderHeight };
+
+    // I'm not sure that HWND_BOTTOM does anything different than HWND_TOP for us.
+    winrt::check_bool(SetWindowPos(_interopWindowHandle,
+                                   HWND_BOTTOM,
+                                   newIslandPos.X,
+                                   newIslandPos.Y,
+                                   windowWidth,
+                                   windowHeight - topBorderHeight,
+                                   SWP_SHOWWINDOW));
+
+    // This happens when we go from maximized to restored or the opposite
+    // because topBorderHeight changes.
+    if (!_oldIslandPos.has_value() || _oldIslandPos.value() != newIslandPos)
+    {
+        // The drag bar's position changed compared to the client area because
+        // the island moved but we will not be notified about this in the
+        // NonClientIslandWindow::OnDragBarSizeChanged method because this
+        // method is only called when the position of the drag bar changes
+        // **inside** the island which is not the case here.
+        _UpdateIslandRegion();
+
+        _oldIslandPos = { newIslandPos };
+    }
+}
+
+// Method Description:
+// - Update the region of our window that is the draggable area. This happens in
+//   response to a OnDragBarSizeChanged event. We'll calculate the areas of the
+//   window that we want to display XAML content in, and set the window region
+//   of our child xaml-island window to that region. That way, the parent window
+//   will still get NCHITTEST'ed _outside_ the XAML content area, for things
+//   like dragging and resizing.
+// - We won't cut this region out if we're fullscreen/borderless. Instead, we'll
+//   make sure to update our region to take the entirety of the window.
+// Arguments:
+// - <none>
+// Return Value:
+// - <none>
+void NonClientIslandWindow::_UpdateIslandRegion() const
+{
+    if (!_interopWindowHandle || !_dragBar)
+    {
+        return;
+    }
+
+    // If we're showing the titlebar (when we're not fullscreen/borderless), cut
+    // a region of the window out for the drag bar. Otherwise we want the entire
+    // window to be given to the XAML island
+    if (_IsTitlebarVisible())
+    {
+        RECT rcIsland;
+        winrt::check_bool(::GetWindowRect(_interopWindowHandle, &rcIsland));
+        const auto islandWidth = rcIsland.right - rcIsland.left;
+        const auto islandHeight = rcIsland.bottom - rcIsland.top;
+        const auto totalRegion = wil::unique_hrgn(CreateRectRgn(0, 0, islandWidth, islandHeight));
+
+        const auto rcDragBar = _GetDragAreaRect();
+        const auto dragBarRegion = wil::unique_hrgn(CreateRectRgn(rcDragBar.left, rcDragBar.top, rcDragBar.right, rcDragBar.bottom));
+
+        // island region = total region - drag bar region
+        const auto islandRegion = wil::unique_hrgn(CreateRectRgn(0, 0, 0, 0));
+        winrt::check_bool(CombineRgn(islandRegion.get(), totalRegion.get(), dragBarRegion.get(), RGN_DIFF));
+
+        winrt::check_bool(SetWindowRgn(_interopWindowHandle, islandRegion.get(), true));
+    }
+    else
+    {
+        const auto windowRect = GetWindowRect();
+        const auto width = windowRect.right - windowRect.left;
+        const auto height = windowRect.bottom - windowRect.top;
+
+        auto windowRegion = wil::unique_hrgn(CreateRectRgn(0, 0, width, height));
+        winrt::check_bool(SetWindowRgn(_interopWindowHandle, windowRegion.get(), true));
+    }
+}
+
+// Method Description:
+// - Returns the height of the little space at the top of the window used to
+//   resize the window.
+// Return Value:
+// - the height of the window's top resize handle
+int NonClientIslandWindow::_GetResizeHandleHeight() const noexcept
+{
+    // there isn't a SM_CYPADDEDBORDER for the Y axis
+    return ::GetSystemMetricsForDpi(SM_CXPADDEDBORDER, _currentDpi) +
+           ::GetSystemMetricsForDpi(SM_CYSIZEFRAME, _currentDpi);
+}
+
+// Method Description:
+// - Responds to the WM_NCCALCSIZE message by calculating and creating the new
+//   window frame.
+[[nodiscard]] LRESULT NonClientIslandWindow::_OnNcCalcSize(const WPARAM wParam, const LPARAM lParam) noexcept
+{
+    if (wParam == false)
+    {
+        return 0;
+    }
+
+    NCCALCSIZE_PARAMS* params = reinterpret_cast<NCCALCSIZE_PARAMS*>(lParam);
+
+    // Store the original top before the default window proc applies the
+    // default frame.
+    const auto originalTop = params->rgrc[0].top;
+
+    // apply the default frame
+    auto ret = DefWindowProc(_window.get(), WM_NCCALCSIZE, wParam, lParam);
+    if (ret != 0)
+    {
+        return ret;
+    }
+
+    auto newTop = originalTop;
+
+    if (_fullscreen)
+    {
+        // When we're fullscreen, we don't actually want to have any borders at
+        // all. This will remove them for us. Otherrwise, we'll have the
+        // transparent "grab handle" borders appear on the sides of the window
+        // when fullscreen, and we won't really be "fullscreen".
+        params->rgrc[0].left = params->lppos->x;
+        params->rgrc[0].top = params->lppos->y;
+        params->rgrc[0].right = params->lppos->cx;
+        params->rgrc[0].bottom = params->lppos->cy;
+    }
+    else
+    {
+        // WM_NCCALCSIZE is called before WM_SIZE
+        _UpdateMaximizedState();
+
+        if (_isMaximized)
+        {
+            // When a window is maximized, its size is actually a little bit more
+            // than the monitor's work area. The window is positioned and sized in
+            // such a way that the resize handles are outside of the monitor and
+            // then the window is clipped to the monitor so that the resize handle
+            // do not appear because you don't need them (because you can't resize
+            // a window when it's maximized unless you restore it).
+            newTop += _GetResizeHandleHeight();
+        }
+
+        // only modify the top of the frame to remove the title bar
+        params->rgrc[0].top = newTop;
+    }
+
+    return 0;
+}
+
+// Method Description:
+// - Hit test the frame for resizing and moving.
+// Arguments:
+// - ptMouse: the mouse point being tested, in absolute (NOT WINDOW) coordinates.
+// Return Value:
+// - one of the values from
+//   https://docs.microsoft.com/en-us/windows/desktop/inputdev/wm-nchittest#return-value
+//   corresponding to the area of the window that was hit
+[[nodiscard]] LRESULT NonClientIslandWindow::_OnNcHitTest(POINT ptMouse) const noexcept
+{
+    // This will handle the left, right and bottom parts of the frame because
+    // we didn't change them.
+    LPARAM lParam = MAKELONG(ptMouse.x, ptMouse.y);
+    const auto originalRet = DefWindowProc(_window.get(), WM_NCHITTEST, 0, lParam);
+    if (originalRet != HTCLIENT)
+    {
+        return originalRet;
+    }
+
+    // At this point, we know that the cursor is inside the client area so it
+    // has to be either the little border at the top of our custom title bar,
+    // the drag bar or something else in the XAML island. But the XAML Island
+    // handles WM_NCHITTEST on its own so actually it cannot be the XAML
+    // Island. Then it must be the drag bar or the little border at the top
+    // which the user can use to move or resize the window.
+
+    RECT rcWindow;
+    winrt::check_bool(::GetWindowRect(_window.get(), &rcWindow));
+
+    const auto resizeBorderHeight = _GetResizeHandleHeight();
+    const auto isOnResizeBorder = ptMouse.y < rcWindow.top + resizeBorderHeight;
+
+    // the top of the drag bar is used to resize the window
+    if (!_isMaximized && isOnResizeBorder)
+    {
+        return HTTOP;
+    }
+
+    return HTCAPTION;
+}
+
+// Method Description:
+// - Updates the borders of our window frame, using DwmExtendFrameIntoClientArea.
+// Arguments:
+// - <none>
+// Return Value:
+// - the HRESULT returned by DwmExtendFrameIntoClientArea.
+[[nodiscard]] HRESULT NonClientIslandWindow::_UpdateFrameMargins() const noexcept
+{
+    MARGINS margins = {};
+
+    if (_GetTopBorderHeight() != 0)
+    {
+        RECT frame = {};
+        winrt::check_bool(::AdjustWindowRectExForDpi(&frame, GetWindowStyle(_window.get()), FALSE, 0, _currentDpi));
+
+        // We removed the whole top part of the frame (see handling of
+        // WM_NCCALCSIZE) so the top border is missing now. We add it back here.
+        // Note #1: You might wonder why we don't remove just the title bar instead
+        //  of removing the whole top part of the frame and then adding the little
+        //  top border back. I tried to do this but it didn't work: DWM drew the
+        //  whole title bar anyways on top of the window. It seems that DWM only
+        //  wants to draw either nothing or the whole top part of the frame.
+        // Note #2: For some reason if you try to set the top margin to just the
+        //  top border height (what we want to do), then there is a transparency
+        //  bug when the window is inactive, so I've decided to add the whole top
+        //  part of the frame instead and then we will hide everything that we
+        //  don't need (that is, the whole thing but the little 1 pixel wide border
+        //  at the top) in the WM_PAINT handler. This eliminates the transparency
+        //  bug and it's what a lot of Win32 apps that customize the title bar do
+        //  so it should work fine.
+        margins.cyTopHeight = -frame.top;
+    }
+
+    // Extend the frame into the client area.
+    return DwmExtendFrameIntoClientArea(_window.get(), &margins);
+}
+
+// Method Description:
+// - Handle window messages from the message loop.
+// Arguments:
+// - message: A window message ID identifying the message.
+// - wParam: The contents of this parameter depend on the value of the message parameter.
+// - lParam: The contents of this parameter depend on the value of the message parameter.
+// Return Value:
+// - The return value is the result of the message processing and depends on the
+//   message sent.
+[[nodiscard]] LRESULT NonClientIslandWindow::MessageHandler(UINT const message,
+                                                            WPARAM const wParam,
+                                                            LPARAM const lParam) noexcept
+{
+    switch (message)
+    {
+    case WM_NCCALCSIZE:
+        return _OnNcCalcSize(wParam, lParam);
+    case WM_NCHITTEST:
+        return _OnNcHitTest({ GET_X_LPARAM(lParam), GET_Y_LPARAM(lParam) });
+    case WM_PAINT:
+        return _OnPaint();
+    }
+
+    return IslandWindow::MessageHandler(message, wParam, lParam);
+}
+
+// Method Description:
+// - This method is called when the window receives the WM_PAINT message. It
+//   paints the background of the window to the color of the drag bar because
+//   the drag bar cannot be painted on the window by the XAML Island (see
+//   NonClientIslandWindow::_UpdateIslandRegion).
+// Return Value:
+// - The value returned from the window proc.
+[[nodiscard]] LRESULT NonClientIslandWindow::_OnPaint() noexcept
+{
+    if (!_titlebar)
+    {
+        return 0;
+    }
+
+    PAINTSTRUCT ps{ 0 };
+    const auto hdc = wil::BeginPaint(_window.get(), &ps);
+    if (!hdc)
+    {
+        return 0;
+    }
+
+    const auto topBorderHeight = _GetTopBorderHeight();
+
+    if (ps.rcPaint.top < topBorderHeight)
+    {
+        RECT rcTopBorder = ps.rcPaint;
+        rcTopBorder.bottom = topBorderHeight;
+
+        // To show the original top border, we have to paint on top of it with
+        // the alpha component set to 0. This page recommends to paint the area
+        // in black using the stock BLACK_BRUSH to do this:
+        // https://docs.microsoft.com/en-us/windows/win32/dwm/customframe#extending-the-client-frame
+        ::FillRect(hdc.get(), &rcTopBorder, GetStockBrush(BLACK_BRUSH));
+    }
+
+    if (ps.rcPaint.bottom > topBorderHeight)
+    {
+        RECT rcRest = ps.rcPaint;
+        rcRest.top = topBorderHeight;
+
+        const auto backgroundBrush = _titlebar.Background();
+        const auto backgroundSolidBrush = backgroundBrush.as<Media::SolidColorBrush>();
+        const auto backgroundColor = backgroundSolidBrush.Color();
+        const auto color = RGB(backgroundColor.R, backgroundColor.G, backgroundColor.B);
+
+        if (!_backgroundBrush || color != _backgroundBrushColor)
+        {
+            // Create brush for titlebar color.
+            _backgroundBrush = wil::unique_hbrush(CreateSolidBrush(color));
+        }
+
+        // To hide the original title bar, we have to paint on top of it with
+        // the alpha component set to 255. This is a hack to do it with GDI.
+        // See NonClientIslandWindow::_UpdateFrameMargins for more information.
+        HDC opaqueDc;
+        BP_PAINTPARAMS params = { sizeof(params), BPPF_NOCLIP | BPPF_ERASE };
+        HPAINTBUFFER buf = BeginBufferedPaint(hdc.get(), &rcRest, BPBF_TOPDOWNDIB, &params, &opaqueDc);
+        if (!buf || !opaqueDc)
+        {
+            winrt::throw_last_error();
+        }
+
+        ::FillRect(opaqueDc, &rcRest, _backgroundBrush.get());
+        ::BufferedPaintSetAlpha(buf, NULL, 255);
+        ::EndBufferedPaint(buf, TRUE);
+    }
+
+    return 0;
+}
+
+// Method Description:
+// - This method is called when the window receives the WM_NCCREATE message.
+// Return Value:
+// - The value returned from the window proc.
+[[nodiscard]] LRESULT NonClientIslandWindow::_OnNcCreate(WPARAM wParam, LPARAM lParam) noexcept
+{
+    const auto ret = IslandWindow::_OnNcCreate(wParam, lParam);
+    if (ret == FALSE)
+    {
+        return ret;
+    }
+
+    // Set the frame's theme before it is rendered (WM_NCPAINT) so that it is
+    // rendered with the correct theme.
+    _UpdateFrameTheme();
+
+    return TRUE;
+}
+
+// Method Description:
+// - Updates the window frame's theme depending on the application theme (light
+//   or dark). This doesn't invalidate the old frame so it will not be
+//   rerendered until the user resizes or focuses/unfocuses the window.
+// Return Value:
+// - <none>
+void NonClientIslandWindow::_UpdateFrameTheme() const
+{
+    bool isDarkMode;
+
+    switch (_theme)
+    {
+    case ElementTheme::Light:
+        isDarkMode = false;
+        break;
+    case ElementTheme::Dark:
+        isDarkMode = true;
+        break;
+    default:
+        isDarkMode = Application::Current().RequestedTheme() == ApplicationTheme::Dark;
+        break;
+    }
+
+    LOG_IF_FAILED(ThemeUtils::SetWindowFrameDarkMode(_window.get(), isDarkMode));
+}
+
+// Method Description:
+// - Called when the app wants to change its theme. We'll update the frame
+//   theme to match the new theme.
+// Arguments:
+// - requestedTheme: the ElementTheme to use as the new theme for the UI
+// Return Value:
+// - <none>
+void NonClientIslandWindow::OnApplicationThemeChanged(const ElementTheme& requestedTheme)
+{
+    IslandWindow::OnApplicationThemeChanged(requestedTheme);
+
+    _theme = requestedTheme;
+    _UpdateFrameTheme();
+}
+
+// Method Description:
+// - Enable or disable fullscreen mode. When entering fullscreen mode, we'll
+//   need to manually hide the entire titlebar.
+// - See also IslandWindow::_SetIsFullscreen, which does additional work.
+// Arguments:
+// - fullscreenEnabled: If true, we're entering fullscreen mode. If false, we're leaving.
+// Return Value:
+// - <none>
+void NonClientIslandWindow::_SetIsFullscreen(const bool fullscreenEnabled)
+{
+    IslandWindow::_SetIsFullscreen(fullscreenEnabled);
+    _titlebar.Visibility(!fullscreenEnabled ? Visibility::Visible : Visibility::Collapsed);
+}
+
+// Method Description:
+// - Returns true if the titlebar is visible. For things like fullscreen mode,
+//   borderless mode, this will return false.
+// Arguments:
+// - <none>
+// Return Value:
+// - true iff the titlebar is visible
+bool NonClientIslandWindow::_IsTitlebarVisible() const
+{
+    // TODO:GH#2238 - When we add support for titlebar-less mode, this should be
+    // updated to include that mode.
+    return !_fullscreen;
+}