﻿<StackPanel
    x:Class="TerminalApp.MinMaxCloseControl"
    xmlns="http://schemas.microsoft.com/winfx/2006/xaml/presentation"
    xmlns:x="http://schemas.microsoft.com/winfx/2006/xaml"
    xmlns:local="using:TerminalApp"
    xmlns:d="http://schemas.microsoft.com/expression/blend/2008"
    xmlns:mc="http://schemas.openxmlformats.org/markup-compatibility/2006"
    mc:Ignorable="d"
    Background="{ThemeResource SystemChromeLowColor}"
    HorizontalAlignment="Left"
    VerticalAlignment="Top"
    Orientation="Horizontal"
    d:DesignHeight="36"
    d:DesignWidth="400">

    <StackPanel.Resources>
        <ResourceDictionary>
            <ResourceDictionary.ThemeDictionaries>
                <ResourceDictionary x:Key="Light">
                    <x:Double x:Key="CaptionButtonStrokeWidth">1.0</x:Double>
                    <StaticResource x:Key="CaptionButtonBackgroundPointerOver" ResourceKey="SystemControlBackgroundBaseLowBrush"/>
                    <StaticResource x:Key="CaptionButtonBackgroundPressed" ResourceKey="SystemControlBackgroundBaseMediumLowBrush"/>
                    <StaticResource x:Key="CaptionButtonStroke" ResourceKey="SystemControlForegroundBaseHighBrush"/>
                    <StaticResource x:Key="CaptionButtonStrokePointerOver" ResourceKey="SystemControlForegroundBaseHighBrush"/>
                    <StaticResource x:Key="CaptionButtonStrokePressed" ResourceKey="SystemControlForegroundBaseHighBrush"/>
                    <SolidColorBrush x:Key="CaptionButtonBackground" Color="Transparent" />
                    <SolidColorBrush x:Key="CloseButtonBackgroundPointerOver" Color="Red"/>
                    <SolidColorBrush x:Key="CloseButtonStrokePointerOver" Color="White"/>
                    <SolidColorBrush x:Key="CloseButtonBackgroundPressed" Color="#f1707a"/>
                    <SolidColorBrush x:Key="CloseButtonStrokePressed" Color="Black"/>
                </ResourceDictionary>
                <ResourceDictionary x:Key="Dark">
                    <x:Double x:Key="CaptionButtonStrokeWidth">1.0</x:Double>
                    <StaticResource x:Key="CaptionButtonBackgroundPointerOver" ResourceKey="SystemControlBackgroundBaseLowBrush"/>
                    <StaticResource x:Key="CaptionButtonBackgroundPressed" ResourceKey="SystemControlBackgroundBaseMediumLowBrush"/>
                    <StaticResource x:Key="CaptionButtonStroke" ResourceKey="SystemControlForegroundBaseHighBrush"/>
                    <StaticResource x:Key="CaptionButtonStrokePointerOver" ResourceKey="SystemControlForegroundBaseHighBrush"/>
                    <StaticResource x:Key="CaptionButtonStrokePressed" ResourceKey="SystemControlForegroundBaseHighBrush"/>
                    <SolidColorBrush x:Key="CaptionButtonBackground" Color="Transparent" />
                    <SolidColorBrush x:Key="CloseButtonBackgroundPointerOver" Color="Red"/>
                    <SolidColorBrush x:Key="CloseButtonStrokePointerOver" Color="White"/>
                    <SolidColorBrush x:Key="CloseButtonBackgroundPressed" Color="#f1707a"/>
                    <SolidColorBrush x:Key="CloseButtonStrokePressed" Color="Black"/>
                </ResourceDictionary>
                <ResourceDictionary x:Key="HighContrast">
                    <x:Double x:Key="CaptionButtonStrokeWidth">3.0</x:Double>
                    <SolidColorBrush x:Key="CaptionButtonBackground" Color="{ThemeResource SystemColorButtonFaceColor}"/>
                    <SolidColorBrush x:Key="CaptionButtonBackgroundPointerOver" Color="{ThemeResource SystemColorHighlightColor}"/>
                    <SolidColorBrush x:Key="CaptionButtonBackgroundPressed" Color="{ThemeResource SystemColorHighlightColor}"/>
                    <SolidColorBrush x:Key="CaptionButtonStroke" Color="{ThemeResource SystemColorButtonTextColor}"/>
                    <SolidColorBrush x:Key="CaptionButtonStrokePointerOver" Color="{ThemeResource SystemColorHighlightTextColor}"/>
                    <SolidColorBrush x:Key="CaptionButtonStrokePressed" Color="{ThemeResource SystemColorHighlightTextColor}"/>
                    <SolidColorBrush x:Key="CloseButtonBackgroundPointerOver" Color="{ThemeResource SystemColorHighlightColor}"/>
                    <SolidColorBrush x:Key="CloseButtonStrokePointerOver" Color="{ThemeResource SystemColorHighlightTextColor}"/>
                    <SolidColorBrush x:Key="CloseButtonBackgroundPressed" Color="{ThemeResource SystemColorHighlightColor}"/>
                    <SolidColorBrush x:Key="CloseButtonStrokePressed" Color="{ThemeResource SystemColorHighlightTextColor}"/>
                </ResourceDictionary>
            </ResourceDictionary.ThemeDictionaries>

            <x:String x:Key="CaptionButtonPath"></x:String>
            <x:String x:Key="CaptionButtonPathWindowMaximized"></x:String>

            <Style x:Key="CaptionButton" TargetType="Button">
                <Setter Property="BorderThickness" Value="0"/>
                <Setter Property="Background" Value="{ThemeResource CaptionButtonBackground}" />
                <Setter Property="IsTabStop" Value="False" />
                <Setter Property="Template">
                    <Setter.Value>
                        <ControlTemplate TargetType="Button">
                            <Border x:Name="ButtonBaseElement"
                                Background="{TemplateBinding Background}"
                                BackgroundSizing="{TemplateBinding BackgroundSizing}"
                                BorderBrush="{TemplateBinding BorderBrush}"
                                BorderThickness="{TemplateBinding BorderThickness}"
                                CornerRadius="{TemplateBinding CornerRadius}"
                                Padding="{TemplateBinding Padding}"
                                AutomationProperties.AccessibilityView="Raw">

                                <VisualStateManager.VisualStateGroups>
                                    <VisualStateGroup x:Name="CommonStates">
                                        <VisualState x:Name="Normal" />

                                        <VisualState x:Name="PointerOver">
                                            <VisualState.Setters>
                                                <Setter Target="ButtonBaseElement.Background" Value="{ThemeResource CaptionButtonBackgroundPointerOver}" />
                                                <Setter Target="Path.Stroke" Value="{ThemeResource CaptionButtonStrokePointerOver}" />
                                            </VisualState.Setters>
                                        </VisualState>

                                        <VisualState x:Name="Pressed">
                                            <VisualState.Setters>
                                                <Setter Target="ButtonBaseElement.Background" Value="{ThemeResource CaptionButtonBackgroundPressed}" />
                                                <Setter Target="Path.Stroke" Value="{ThemeResource CaptionButtonStrokePressed}" />
                                            </VisualState.Setters>
                                        </VisualState>

                                        <VisualState x:Name="Disabled" />
                                    </VisualStateGroup>

                                    <VisualStateGroup x:Name="MinMaxStates">
                                        <VisualState x:Name="WindowStateNormal" />

                                        <VisualState x:Name="WindowStateMaximized">
                                            <VisualState.Setters>
                                                <Setter Target="Path.Data" Value="{ThemeResource CaptionButtonPathWindowMaximized}" />
                                            </VisualState.Setters>
                                        </VisualState>
                                    </VisualStateGroup>

                                </VisualStateManager.VisualStateGroups>

                                <Path
                                    x:Name="Path"
                                    StrokeThickness="{ThemeResource CaptionButtonStrokeWidth}"
                                    Stroke="{ThemeResource CaptionButtonStroke}"
                                    Data="{ThemeResource CaptionButtonPath}"
                                    Stretch="Fill"
                                    UseLayoutRounding="True"
                                    Width="10"
                                    Height="10"
                                    StrokeEndLineCap="Square"
                                    StrokeStartLineCap="Square" />
                            </Border>
                        </ControlTemplate>
                    </Setter.Value>
                </Setter>
            </Style>

        </ResourceDictionary>
    </StackPanel.Resources>

<<<<<<< HEAD
    <Button Height="36.0" MinWidth="45.0" Width="45.0" x:Name="MinimizeButton" Style="{StaticResource CaptionButton}" Click="_MinimizeClick"
=======
    <Grid x:Name="Content"></Grid>
	<Border Height="36.0"
            MinWidth="160.0"
            x:Name="DragBar"
            Background="{ThemeResource SystemChromeLowColor}"
            DoubleTapped="DragBar_DoubleTapped"/>
    <Button Height="36.0" Width="45.0" x:Name="Minimize" Style="{StaticResource CaptionButton}" Click="Minimize_Click"
>>>>>>> fad7638b
            AutomationProperties.Name="Minimize">
        <Button.Resources>
            <ResourceDictionary>
                <x:String x:Key="CaptionButtonPath">M 0 0 H 10</x:String>
            </ResourceDictionary>
        </Button.Resources>
    </Button>
    <Button Height="36.0" MinWidth="45.0" Width="45.0" x:Name="MaximizeButton" Style="{StaticResource CaptionButton}" Click="_MaximizeClick"
            AutomationProperties.Name="Maximize">
        <Button.Resources>
            <ResourceDictionary>
                <x:String x:Key="CaptionButtonPath">M 0 0 H 10 V 10 H 0 V 0</x:String>
                <x:String x:Key="CaptionButtonPathWindowMaximized">M 0 2 h 8 v 8 h -8 v -8 M 2 2 v -2 h 8 v 8 h -2</x:String>
            </ResourceDictionary>
        </Button.Resources>
    </Button>
    <Button Height="36.0" MinWidth="45.0" Width="45.0" x:Name="CloseButton" Style="{StaticResource CaptionButton}" Click="_CloseClick"
            AutomationProperties.Name="Close">
        <Button.Resources>
            <ResourceDictionary>
                <ResourceDictionary.ThemeDictionaries>
                    <ResourceDictionary x:Key="Light">
                        <StaticResource x:Key="CaptionButtonBackgroundPointerOver" ResourceKey="CloseButtonBackgroundPointerOver"/>
                        <StaticResource x:Key="CaptionButtonBackgroundPressed" ResourceKey="CloseButtonBackgroundPressed"/>
                        <StaticResource x:Key="CaptionButtonStrokePointerOver" ResourceKey="CloseButtonStrokePointerOver"/>
                        <StaticResource x:Key="CaptionButtonStrokePressed" ResourceKey="CloseButtonStrokePressed"/>
                    </ResourceDictionary>
                    <ResourceDictionary x:Key="Dark">
                        <StaticResource x:Key="CaptionButtonBackgroundPointerOver" ResourceKey="CloseButtonBackgroundPointerOver"/>
                        <StaticResource x:Key="CaptionButtonBackgroundPressed" ResourceKey="CloseButtonBackgroundPressed"/>
                        <StaticResource x:Key="CaptionButtonStrokePointerOver" ResourceKey="CloseButtonStrokePointerOver"/>
                        <StaticResource x:Key="CaptionButtonStrokePressed" ResourceKey="CloseButtonStrokePressed"/>
                    </ResourceDictionary>
                    <ResourceDictionary x:Key="HighContrast">
                        <StaticResource x:Key="CaptionButtonBackgroundPointerOver" ResourceKey="CloseButtonBackgroundPointerOver"/>
                        <StaticResource x:Key="CaptionButtonBackgroundPressed" ResourceKey="CloseButtonBackgroundPressed"/>
                        <StaticResource x:Key="CaptionButtonStrokePointerOver" ResourceKey="CloseButtonStrokePointerOver"/>
                        <StaticResource x:Key="CaptionButtonStrokePressed" ResourceKey="CloseButtonStrokePressed"/>
                    </ResourceDictionary>
                </ResourceDictionary.ThemeDictionaries>

                <x:String x:Key="CaptionButtonPath">M 0 0 L 10 10 M 10 0 L 0 10</x:String>
            </ResourceDictionary>
        </Button.Resources>
    </Button>
</StackPanel>
<|MERGE_RESOLUTION|>--- conflicted
+++ resolved
@@ -1,188 +1,178 @@
-﻿<StackPanel
-    x:Class="TerminalApp.MinMaxCloseControl"
-    xmlns="http://schemas.microsoft.com/winfx/2006/xaml/presentation"
-    xmlns:x="http://schemas.microsoft.com/winfx/2006/xaml"
-    xmlns:local="using:TerminalApp"
-    xmlns:d="http://schemas.microsoft.com/expression/blend/2008"
-    xmlns:mc="http://schemas.openxmlformats.org/markup-compatibility/2006"
-    mc:Ignorable="d"
-    Background="{ThemeResource SystemChromeLowColor}"
-    HorizontalAlignment="Left"
-    VerticalAlignment="Top"
-    Orientation="Horizontal"
-    d:DesignHeight="36"
-    d:DesignWidth="400">
-
-    <StackPanel.Resources>
-        <ResourceDictionary>
-            <ResourceDictionary.ThemeDictionaries>
-                <ResourceDictionary x:Key="Light">
-                    <x:Double x:Key="CaptionButtonStrokeWidth">1.0</x:Double>
-                    <StaticResource x:Key="CaptionButtonBackgroundPointerOver" ResourceKey="SystemControlBackgroundBaseLowBrush"/>
-                    <StaticResource x:Key="CaptionButtonBackgroundPressed" ResourceKey="SystemControlBackgroundBaseMediumLowBrush"/>
-                    <StaticResource x:Key="CaptionButtonStroke" ResourceKey="SystemControlForegroundBaseHighBrush"/>
-                    <StaticResource x:Key="CaptionButtonStrokePointerOver" ResourceKey="SystemControlForegroundBaseHighBrush"/>
-                    <StaticResource x:Key="CaptionButtonStrokePressed" ResourceKey="SystemControlForegroundBaseHighBrush"/>
-                    <SolidColorBrush x:Key="CaptionButtonBackground" Color="Transparent" />
-                    <SolidColorBrush x:Key="CloseButtonBackgroundPointerOver" Color="Red"/>
-                    <SolidColorBrush x:Key="CloseButtonStrokePointerOver" Color="White"/>
-                    <SolidColorBrush x:Key="CloseButtonBackgroundPressed" Color="#f1707a"/>
-                    <SolidColorBrush x:Key="CloseButtonStrokePressed" Color="Black"/>
-                </ResourceDictionary>
-                <ResourceDictionary x:Key="Dark">
-                    <x:Double x:Key="CaptionButtonStrokeWidth">1.0</x:Double>
-                    <StaticResource x:Key="CaptionButtonBackgroundPointerOver" ResourceKey="SystemControlBackgroundBaseLowBrush"/>
-                    <StaticResource x:Key="CaptionButtonBackgroundPressed" ResourceKey="SystemControlBackgroundBaseMediumLowBrush"/>
-                    <StaticResource x:Key="CaptionButtonStroke" ResourceKey="SystemControlForegroundBaseHighBrush"/>
-                    <StaticResource x:Key="CaptionButtonStrokePointerOver" ResourceKey="SystemControlForegroundBaseHighBrush"/>
-                    <StaticResource x:Key="CaptionButtonStrokePressed" ResourceKey="SystemControlForegroundBaseHighBrush"/>
-                    <SolidColorBrush x:Key="CaptionButtonBackground" Color="Transparent" />
-                    <SolidColorBrush x:Key="CloseButtonBackgroundPointerOver" Color="Red"/>
-                    <SolidColorBrush x:Key="CloseButtonStrokePointerOver" Color="White"/>
-                    <SolidColorBrush x:Key="CloseButtonBackgroundPressed" Color="#f1707a"/>
-                    <SolidColorBrush x:Key="CloseButtonStrokePressed" Color="Black"/>
-                </ResourceDictionary>
-                <ResourceDictionary x:Key="HighContrast">
-                    <x:Double x:Key="CaptionButtonStrokeWidth">3.0</x:Double>
-                    <SolidColorBrush x:Key="CaptionButtonBackground" Color="{ThemeResource SystemColorButtonFaceColor}"/>
-                    <SolidColorBrush x:Key="CaptionButtonBackgroundPointerOver" Color="{ThemeResource SystemColorHighlightColor}"/>
-                    <SolidColorBrush x:Key="CaptionButtonBackgroundPressed" Color="{ThemeResource SystemColorHighlightColor}"/>
-                    <SolidColorBrush x:Key="CaptionButtonStroke" Color="{ThemeResource SystemColorButtonTextColor}"/>
-                    <SolidColorBrush x:Key="CaptionButtonStrokePointerOver" Color="{ThemeResource SystemColorHighlightTextColor}"/>
-                    <SolidColorBrush x:Key="CaptionButtonStrokePressed" Color="{ThemeResource SystemColorHighlightTextColor}"/>
-                    <SolidColorBrush x:Key="CloseButtonBackgroundPointerOver" Color="{ThemeResource SystemColorHighlightColor}"/>
-                    <SolidColorBrush x:Key="CloseButtonStrokePointerOver" Color="{ThemeResource SystemColorHighlightTextColor}"/>
-                    <SolidColorBrush x:Key="CloseButtonBackgroundPressed" Color="{ThemeResource SystemColorHighlightColor}"/>
-                    <SolidColorBrush x:Key="CloseButtonStrokePressed" Color="{ThemeResource SystemColorHighlightTextColor}"/>
-                </ResourceDictionary>
-            </ResourceDictionary.ThemeDictionaries>
-
-            <x:String x:Key="CaptionButtonPath"></x:String>
-            <x:String x:Key="CaptionButtonPathWindowMaximized"></x:String>
-
-            <Style x:Key="CaptionButton" TargetType="Button">
-                <Setter Property="BorderThickness" Value="0"/>
-                <Setter Property="Background" Value="{ThemeResource CaptionButtonBackground}" />
-                <Setter Property="IsTabStop" Value="False" />
-                <Setter Property="Template">
-                    <Setter.Value>
-                        <ControlTemplate TargetType="Button">
-                            <Border x:Name="ButtonBaseElement"
-                                Background="{TemplateBinding Background}"
-                                BackgroundSizing="{TemplateBinding BackgroundSizing}"
-                                BorderBrush="{TemplateBinding BorderBrush}"
-                                BorderThickness="{TemplateBinding BorderThickness}"
-                                CornerRadius="{TemplateBinding CornerRadius}"
-                                Padding="{TemplateBinding Padding}"
-                                AutomationProperties.AccessibilityView="Raw">
-
-                                <VisualStateManager.VisualStateGroups>
-                                    <VisualStateGroup x:Name="CommonStates">
-                                        <VisualState x:Name="Normal" />
-
-                                        <VisualState x:Name="PointerOver">
-                                            <VisualState.Setters>
-                                                <Setter Target="ButtonBaseElement.Background" Value="{ThemeResource CaptionButtonBackgroundPointerOver}" />
-                                                <Setter Target="Path.Stroke" Value="{ThemeResource CaptionButtonStrokePointerOver}" />
-                                            </VisualState.Setters>
-                                        </VisualState>
-
-                                        <VisualState x:Name="Pressed">
-                                            <VisualState.Setters>
-                                                <Setter Target="ButtonBaseElement.Background" Value="{ThemeResource CaptionButtonBackgroundPressed}" />
-                                                <Setter Target="Path.Stroke" Value="{ThemeResource CaptionButtonStrokePressed}" />
-                                            </VisualState.Setters>
-                                        </VisualState>
-
-                                        <VisualState x:Name="Disabled" />
-                                    </VisualStateGroup>
-
-                                    <VisualStateGroup x:Name="MinMaxStates">
-                                        <VisualState x:Name="WindowStateNormal" />
-
-                                        <VisualState x:Name="WindowStateMaximized">
-                                            <VisualState.Setters>
-                                                <Setter Target="Path.Data" Value="{ThemeResource CaptionButtonPathWindowMaximized}" />
-                                            </VisualState.Setters>
-                                        </VisualState>
-                                    </VisualStateGroup>
-
-                                </VisualStateManager.VisualStateGroups>
-
-                                <Path
-                                    x:Name="Path"
-                                    StrokeThickness="{ThemeResource CaptionButtonStrokeWidth}"
-                                    Stroke="{ThemeResource CaptionButtonStroke}"
-                                    Data="{ThemeResource CaptionButtonPath}"
-                                    Stretch="Fill"
-                                    UseLayoutRounding="True"
-                                    Width="10"
-                                    Height="10"
-                                    StrokeEndLineCap="Square"
-                                    StrokeStartLineCap="Square" />
-                            </Border>
-                        </ControlTemplate>
-                    </Setter.Value>
-                </Setter>
-            </Style>
-
-        </ResourceDictionary>
-    </StackPanel.Resources>
-
-<<<<<<< HEAD
-    <Button Height="36.0" MinWidth="45.0" Width="45.0" x:Name="MinimizeButton" Style="{StaticResource CaptionButton}" Click="_MinimizeClick"
-=======
-    <Grid x:Name="Content"></Grid>
-	<Border Height="36.0"
-            MinWidth="160.0"
-            x:Name="DragBar"
-            Background="{ThemeResource SystemChromeLowColor}"
-            DoubleTapped="DragBar_DoubleTapped"/>
-    <Button Height="36.0" Width="45.0" x:Name="Minimize" Style="{StaticResource CaptionButton}" Click="Minimize_Click"
->>>>>>> fad7638b
-            AutomationProperties.Name="Minimize">
-        <Button.Resources>
-            <ResourceDictionary>
-                <x:String x:Key="CaptionButtonPath">M 0 0 H 10</x:String>
-            </ResourceDictionary>
-        </Button.Resources>
-    </Button>
-    <Button Height="36.0" MinWidth="45.0" Width="45.0" x:Name="MaximizeButton" Style="{StaticResource CaptionButton}" Click="_MaximizeClick"
-            AutomationProperties.Name="Maximize">
-        <Button.Resources>
-            <ResourceDictionary>
-                <x:String x:Key="CaptionButtonPath">M 0 0 H 10 V 10 H 0 V 0</x:String>
-                <x:String x:Key="CaptionButtonPathWindowMaximized">M 0 2 h 8 v 8 h -8 v -8 M 2 2 v -2 h 8 v 8 h -2</x:String>
-            </ResourceDictionary>
-        </Button.Resources>
-    </Button>
-    <Button Height="36.0" MinWidth="45.0" Width="45.0" x:Name="CloseButton" Style="{StaticResource CaptionButton}" Click="_CloseClick"
-            AutomationProperties.Name="Close">
-        <Button.Resources>
-            <ResourceDictionary>
-                <ResourceDictionary.ThemeDictionaries>
-                    <ResourceDictionary x:Key="Light">
-                        <StaticResource x:Key="CaptionButtonBackgroundPointerOver" ResourceKey="CloseButtonBackgroundPointerOver"/>
-                        <StaticResource x:Key="CaptionButtonBackgroundPressed" ResourceKey="CloseButtonBackgroundPressed"/>
-                        <StaticResource x:Key="CaptionButtonStrokePointerOver" ResourceKey="CloseButtonStrokePointerOver"/>
-                        <StaticResource x:Key="CaptionButtonStrokePressed" ResourceKey="CloseButtonStrokePressed"/>
-                    </ResourceDictionary>
-                    <ResourceDictionary x:Key="Dark">
-                        <StaticResource x:Key="CaptionButtonBackgroundPointerOver" ResourceKey="CloseButtonBackgroundPointerOver"/>
-                        <StaticResource x:Key="CaptionButtonBackgroundPressed" ResourceKey="CloseButtonBackgroundPressed"/>
-                        <StaticResource x:Key="CaptionButtonStrokePointerOver" ResourceKey="CloseButtonStrokePointerOver"/>
-                        <StaticResource x:Key="CaptionButtonStrokePressed" ResourceKey="CloseButtonStrokePressed"/>
-                    </ResourceDictionary>
-                    <ResourceDictionary x:Key="HighContrast">
-                        <StaticResource x:Key="CaptionButtonBackgroundPointerOver" ResourceKey="CloseButtonBackgroundPointerOver"/>
-                        <StaticResource x:Key="CaptionButtonBackgroundPressed" ResourceKey="CloseButtonBackgroundPressed"/>
-                        <StaticResource x:Key="CaptionButtonStrokePointerOver" ResourceKey="CloseButtonStrokePointerOver"/>
-                        <StaticResource x:Key="CaptionButtonStrokePressed" ResourceKey="CloseButtonStrokePressed"/>
-                    </ResourceDictionary>
-                </ResourceDictionary.ThemeDictionaries>
-
-                <x:String x:Key="CaptionButtonPath">M 0 0 L 10 10 M 10 0 L 0 10</x:String>
-            </ResourceDictionary>
-        </Button.Resources>
-    </Button>
-</StackPanel>
+﻿<StackPanel
+    x:Class="TerminalApp.MinMaxCloseControl"
+    xmlns="http://schemas.microsoft.com/winfx/2006/xaml/presentation"
+    xmlns:x="http://schemas.microsoft.com/winfx/2006/xaml"
+    xmlns:local="using:TerminalApp"
+    xmlns:d="http://schemas.microsoft.com/expression/blend/2008"
+    xmlns:mc="http://schemas.openxmlformats.org/markup-compatibility/2006"
+    mc:Ignorable="d"
+    Background="{ThemeResource SystemChromeLowColor}"
+    HorizontalAlignment="Left"
+    VerticalAlignment="Top"
+    Orientation="Horizontal"
+    d:DesignHeight="36"
+    d:DesignWidth="400">
+
+    <StackPanel.Resources>
+        <ResourceDictionary>
+            <ResourceDictionary.ThemeDictionaries>
+                <ResourceDictionary x:Key="Light">
+                    <x:Double x:Key="CaptionButtonStrokeWidth">1.0</x:Double>
+                    <StaticResource x:Key="CaptionButtonBackgroundPointerOver" ResourceKey="SystemControlBackgroundBaseLowBrush"/>
+                    <StaticResource x:Key="CaptionButtonBackgroundPressed" ResourceKey="SystemControlBackgroundBaseMediumLowBrush"/>
+                    <StaticResource x:Key="CaptionButtonStroke" ResourceKey="SystemControlForegroundBaseHighBrush"/>
+                    <StaticResource x:Key="CaptionButtonStrokePointerOver" ResourceKey="SystemControlForegroundBaseHighBrush"/>
+                    <StaticResource x:Key="CaptionButtonStrokePressed" ResourceKey="SystemControlForegroundBaseHighBrush"/>
+                    <SolidColorBrush x:Key="CaptionButtonBackground" Color="Transparent" />
+                    <SolidColorBrush x:Key="CloseButtonBackgroundPointerOver" Color="Red"/>
+                    <SolidColorBrush x:Key="CloseButtonStrokePointerOver" Color="White"/>
+                    <SolidColorBrush x:Key="CloseButtonBackgroundPressed" Color="#f1707a"/>
+                    <SolidColorBrush x:Key="CloseButtonStrokePressed" Color="Black"/>
+                </ResourceDictionary>
+                <ResourceDictionary x:Key="Dark">
+                    <x:Double x:Key="CaptionButtonStrokeWidth">1.0</x:Double>
+                    <StaticResource x:Key="CaptionButtonBackgroundPointerOver" ResourceKey="SystemControlBackgroundBaseLowBrush"/>
+                    <StaticResource x:Key="CaptionButtonBackgroundPressed" ResourceKey="SystemControlBackgroundBaseMediumLowBrush"/>
+                    <StaticResource x:Key="CaptionButtonStroke" ResourceKey="SystemControlForegroundBaseHighBrush"/>
+                    <StaticResource x:Key="CaptionButtonStrokePointerOver" ResourceKey="SystemControlForegroundBaseHighBrush"/>
+                    <StaticResource x:Key="CaptionButtonStrokePressed" ResourceKey="SystemControlForegroundBaseHighBrush"/>
+                    <SolidColorBrush x:Key="CaptionButtonBackground" Color="Transparent" />
+                    <SolidColorBrush x:Key="CloseButtonBackgroundPointerOver" Color="Red"/>
+                    <SolidColorBrush x:Key="CloseButtonStrokePointerOver" Color="White"/>
+                    <SolidColorBrush x:Key="CloseButtonBackgroundPressed" Color="#f1707a"/>
+                    <SolidColorBrush x:Key="CloseButtonStrokePressed" Color="Black"/>
+                </ResourceDictionary>
+                <ResourceDictionary x:Key="HighContrast">
+                    <x:Double x:Key="CaptionButtonStrokeWidth">3.0</x:Double>
+                    <SolidColorBrush x:Key="CaptionButtonBackground" Color="{ThemeResource SystemColorButtonFaceColor}"/>
+                    <SolidColorBrush x:Key="CaptionButtonBackgroundPointerOver" Color="{ThemeResource SystemColorHighlightColor}"/>
+                    <SolidColorBrush x:Key="CaptionButtonBackgroundPressed" Color="{ThemeResource SystemColorHighlightColor}"/>
+                    <SolidColorBrush x:Key="CaptionButtonStroke" Color="{ThemeResource SystemColorButtonTextColor}"/>
+                    <SolidColorBrush x:Key="CaptionButtonStrokePointerOver" Color="{ThemeResource SystemColorHighlightTextColor}"/>
+                    <SolidColorBrush x:Key="CaptionButtonStrokePressed" Color="{ThemeResource SystemColorHighlightTextColor}"/>
+                    <SolidColorBrush x:Key="CloseButtonBackgroundPointerOver" Color="{ThemeResource SystemColorHighlightColor}"/>
+                    <SolidColorBrush x:Key="CloseButtonStrokePointerOver" Color="{ThemeResource SystemColorHighlightTextColor}"/>
+                    <SolidColorBrush x:Key="CloseButtonBackgroundPressed" Color="{ThemeResource SystemColorHighlightColor}"/>
+                    <SolidColorBrush x:Key="CloseButtonStrokePressed" Color="{ThemeResource SystemColorHighlightTextColor}"/>
+                </ResourceDictionary>
+            </ResourceDictionary.ThemeDictionaries>
+
+            <x:String x:Key="CaptionButtonPath"></x:String>
+            <x:String x:Key="CaptionButtonPathWindowMaximized"></x:String>
+
+            <Style x:Key="CaptionButton" TargetType="Button">
+                <Setter Property="BorderThickness" Value="0"/>
+                <Setter Property="Background" Value="{ThemeResource CaptionButtonBackground}" />
+                <Setter Property="IsTabStop" Value="False" />
+                <Setter Property="Template">
+                    <Setter.Value>
+                        <ControlTemplate TargetType="Button">
+                            <Border x:Name="ButtonBaseElement"
+                                Background="{TemplateBinding Background}"
+                                BackgroundSizing="{TemplateBinding BackgroundSizing}"
+                                BorderBrush="{TemplateBinding BorderBrush}"
+                                BorderThickness="{TemplateBinding BorderThickness}"
+                                CornerRadius="{TemplateBinding CornerRadius}"
+                                Padding="{TemplateBinding Padding}"
+                                AutomationProperties.AccessibilityView="Raw">
+
+                                <VisualStateManager.VisualStateGroups>
+                                    <VisualStateGroup x:Name="CommonStates">
+                                        <VisualState x:Name="Normal" />
+
+                                        <VisualState x:Name="PointerOver">
+                                            <VisualState.Setters>
+                                                <Setter Target="ButtonBaseElement.Background" Value="{ThemeResource CaptionButtonBackgroundPointerOver}" />
+                                                <Setter Target="Path.Stroke" Value="{ThemeResource CaptionButtonStrokePointerOver}" />
+                                            </VisualState.Setters>
+                                        </VisualState>
+
+                                        <VisualState x:Name="Pressed">
+                                            <VisualState.Setters>
+                                                <Setter Target="ButtonBaseElement.Background" Value="{ThemeResource CaptionButtonBackgroundPressed}" />
+                                                <Setter Target="Path.Stroke" Value="{ThemeResource CaptionButtonStrokePressed}" />
+                                            </VisualState.Setters>
+                                        </VisualState>
+
+                                        <VisualState x:Name="Disabled" />
+                                    </VisualStateGroup>
+
+                                    <VisualStateGroup x:Name="MinMaxStates">
+                                        <VisualState x:Name="WindowStateNormal" />
+
+                                        <VisualState x:Name="WindowStateMaximized">
+                                            <VisualState.Setters>
+                                                <Setter Target="Path.Data" Value="{ThemeResource CaptionButtonPathWindowMaximized}" />
+                                            </VisualState.Setters>
+                                        </VisualState>
+                                    </VisualStateGroup>
+
+                                </VisualStateManager.VisualStateGroups>
+
+                                <Path
+                                    x:Name="Path"
+                                    StrokeThickness="{ThemeResource CaptionButtonStrokeWidth}"
+                                    Stroke="{ThemeResource CaptionButtonStroke}"
+                                    Data="{ThemeResource CaptionButtonPath}"
+                                    Stretch="Fill"
+                                    UseLayoutRounding="True"
+                                    Width="10"
+                                    Height="10"
+                                    StrokeEndLineCap="Square"
+                                    StrokeStartLineCap="Square" />
+                            </Border>
+                        </ControlTemplate>
+                    </Setter.Value>
+                </Setter>
+            </Style>
+
+        </ResourceDictionary>
+    </StackPanel.Resources>
+
+    <Button Height="36.0" MinWidth="45.0" Width="45.0" x:Name="MinimizeButton" Style="{StaticResource CaptionButton}" Click="_MinimizeClick"
+            AutomationProperties.Name="Minimize">
+        <Button.Resources>
+            <ResourceDictionary>
+                <x:String x:Key="CaptionButtonPath">M 0 0 H 10</x:String>
+            </ResourceDictionary>
+        </Button.Resources>
+    </Button>
+    <Button Height="36.0" MinWidth="45.0" Width="45.0" x:Name="MaximizeButton" Style="{StaticResource CaptionButton}" Click="_MaximizeClick"
+            AutomationProperties.Name="Maximize">
+        <Button.Resources>
+            <ResourceDictionary>
+                <x:String x:Key="CaptionButtonPath">M 0 0 H 10 V 10 H 0 V 0</x:String>
+                <x:String x:Key="CaptionButtonPathWindowMaximized">M 0 2 h 8 v 8 h -8 v -8 M 2 2 v -2 h 8 v 8 h -2</x:String>
+            </ResourceDictionary>
+        </Button.Resources>
+    </Button>
+    <Button Height="36.0" MinWidth="45.0" Width="45.0" x:Name="CloseButton" Style="{StaticResource CaptionButton}" Click="_CloseClick"
+            AutomationProperties.Name="Close">
+        <Button.Resources>
+            <ResourceDictionary>
+                <ResourceDictionary.ThemeDictionaries>
+                    <ResourceDictionary x:Key="Light">
+                        <StaticResource x:Key="CaptionButtonBackgroundPointerOver" ResourceKey="CloseButtonBackgroundPointerOver"/>
+                        <StaticResource x:Key="CaptionButtonBackgroundPressed" ResourceKey="CloseButtonBackgroundPressed"/>
+                        <StaticResource x:Key="CaptionButtonStrokePointerOver" ResourceKey="CloseButtonStrokePointerOver"/>
+                        <StaticResource x:Key="CaptionButtonStrokePressed" ResourceKey="CloseButtonStrokePressed"/>
+                    </ResourceDictionary>
+                    <ResourceDictionary x:Key="Dark">
+                        <StaticResource x:Key="CaptionButtonBackgroundPointerOver" ResourceKey="CloseButtonBackgroundPointerOver"/>
+                        <StaticResource x:Key="CaptionButtonBackgroundPressed" ResourceKey="CloseButtonBackgroundPressed"/>
+                        <StaticResource x:Key="CaptionButtonStrokePointerOver" ResourceKey="CloseButtonStrokePointerOver"/>
+                        <StaticResource x:Key="CaptionButtonStrokePressed" ResourceKey="CloseButtonStrokePressed"/>
+                    </ResourceDictionary>
+                    <ResourceDictionary x:Key="HighContrast">
+                        <StaticResource x:Key="CaptionButtonBackgroundPointerOver" ResourceKey="CloseButtonBackgroundPointerOver"/>
+                        <StaticResource x:Key="CaptionButtonBackgroundPressed" ResourceKey="CloseButtonBackgroundPressed"/>
+                        <StaticResource x:Key="CaptionButtonStrokePointerOver" ResourceKey="CloseButtonStrokePointerOver"/>
+                        <StaticResource x:Key="CaptionButtonStrokePressed" ResourceKey="CloseButtonStrokePressed"/>
+                    </ResourceDictionary>
+                </ResourceDictionary.ThemeDictionaries>
+
+                <x:String x:Key="CaptionButtonPath">M 0 0 L 10 10 M 10 0 L 0 10</x:String>
+            </ResourceDictionary>
+        </Button.Resources>
+    </Button>
+</StackPanel>