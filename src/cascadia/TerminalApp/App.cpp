// Copyright (c) Microsoft Corporation.
// Licensed under the MIT license.

#include "pch.h"
#include "App.h"
#include <winrt/Microsoft.UI.Xaml.XamlTypeInfo.h>

#include "App.g.cpp"
#include "TerminalPage.h"

using namespace winrt::Windows::ApplicationModel::DataTransfer;
using namespace winrt::Windows::UI::Xaml;
using namespace winrt::Windows::UI::Core;
using namespace winrt::Windows::System;
using namespace winrt::Microsoft::Terminal;
using namespace winrt::Microsoft::Terminal::Settings;
using namespace winrt::Microsoft::Terminal::TerminalControl;
using namespace ::TerminalApp;

namespace winrt
{
    namespace MUX = Microsoft::UI::Xaml;
    using IInspectable = Windows::Foundation::IInspectable;
}

namespace winrt::TerminalApp::implementation
{
    App::App() :
        _settings{},
        _loadedInitialSettings{ false },
        _settingsLoadedResult{ S_OK }
    {
        // For your own sanity, it's better to do setup outside the ctor.
        // If you do any setup in the ctor that ends up throwing an exception,
        // then it might look like App just failed to activate, which will
        // cause you to chase down the rabbit hole of "why is App not
        // registered?" when it definitely is.

        // Initialize will become protected or be deleted when GH#1339 (workaround for MSFT:22116519) are fixed.
        Initialize();
    }

    // Method Description:
    // - Build the UI for the terminal app. Before this method is called, it
    //   should not be assumed that the TerminalApp is usable. The Settings
    //   should be loaded before this is called, either with LoadSettings or
    //   GetLaunchDimensions (which will call LoadSettings)
    // Arguments:
    // - <none>
    // Return Value:
    // - <none>
    void App::Create()
    {
        // Assert that we've already loaded our settings. We have to do
        // this as a MTA, before the app is Create()'d
        WINRT_ASSERT(_loadedInitialSettings);

        auto terminalPage = winrt::make_self<TerminalPage>();
        terminalPage->SetSettings(_settings.get());
        _root = terminalPage.as<winrt::Windows::UI::Xaml::Controls::Control>();

        _root.Loaded({ this, &App::_OnLoaded });
        terminalPage->Create();

        // This is a work around for winrt events not working in TerminalPage
        /*if (_settings->GlobalSettings().GetShowTabsInTitlebar())
        {
            // Remove the TabView from the page. We'll hang on to it, we need to
            // put it in the titlebar.
            uint32_t index = 0;
            TerminalApp::TabRowControl tabRow = terminalPage->GetTabRow();
            if (terminalPage->Root().Children().IndexOf(tabRow, index))
            {
                terminalPage->Root().Children().RemoveAt(index);
            }

            // Inform the host that our titlebar content has changed.
            _setTitleBarContentHandlers(*this, tabRow);
        }*/
    }

    UIElement App::GetRoot() noexcept
    {
        return _root;
    }

    // Method Description:
    // - Triggered when the application is fiished loading. If we failed to load
    //   the settings, then this will display the error dialog. This is done
    //   here instead of when loading the settings, because we need our UI to be
    //   visible to display the dialog, and when we're loading the settings,
    //   the UI might not be visible yet.
    // Arguments:
    // - <unused>
    void App::_OnLoaded(const IInspectable& /*sender*/,
                        const RoutedEventArgs& /*eventArgs*/)
    {
        if (FAILED(_settingsLoadedResult))
        {
            const winrt::hstring titleKey = L"InitialJsonParseErrorTitle";
            const winrt::hstring textKey = L"InitialJsonParseErrorText";
            auto terminalPage = _root.as<TerminalPage>();
            terminalPage->ShowOkDialog(titleKey, textKey);
        }
    }

    // Method Description:
    // - Get the size in pixels of the client area we'll need to launch this
    //   terminal app. This method will use the default profile's settings to do
    //   this calculation, as well as the _system_ dpi scaling. See also
    //   TermControl::GetProposedDimensions.
    // Arguments:
    // - <none>
    // Return Value:
    // - a point containing the requested dimensions in pixels.
    winrt::Windows::Foundation::Point App::GetLaunchDimensions(uint32_t dpi)
    {
        if (!_loadedInitialSettings)
        {
            // Load settings if we haven't already
            LoadSettings();
        }

        // Use the default profile to determine how big of a window we need.
        TerminalSettings settings = _settings->MakeSettings(std::nullopt);

        // TODO MSFT:21150597 - If the global setting "Always show tab bar" is
        // set, then we'll need to add the height of the tab bar here.

        return TermControl::GetProposedDimensions(settings, dpi);
    }

    bool App::GetShowTabsInTitlebar()
    {
        if (!_loadedInitialSettings)
        {
            // Load settings if we haven't already
            LoadSettings();
        }

        return _settings->GlobalSettings().GetShowTabsInTitlebar();
    }

    // Method Description:
    // - Attempt to load the settings. If we fail for any reason, returns an error.
    // Arguments:
    // - saveOnLoad: If true, after loading the settings, we should re-write
    //   them to the file, to make sure the schema is updated. See
    //   `CascadiaSettings::LoadAll` for details.
    // Return Value:
    // - S_OK if we successfully parsed the settings, otherwise an appropriate HRESULT.
    [[nodiscard]] HRESULT App::_TryLoadSettings(const bool saveOnLoad) noexcept
    {
        HRESULT hr = E_FAIL;

        try
        {
            auto newSettings = CascadiaSettings::LoadAll(saveOnLoad);
            _settings = std::move(newSettings);
            hr = S_OK;
        }
        catch (const winrt::hresult_error& e)
        {
            hr = e.code();
            LOG_HR(hr);
        }
        catch (...)
        {
            hr = wil::ResultFromCaughtException();
            LOG_HR(hr);
        }
        return hr;
    }

    // Method Description:
    // - Initialized our settings. See CascadiaSettings for more details.
    //      Additionally hooks up our callbacks for keybinding events to the
    //      keybindings object.
    // NOTE: This must be called from a MTA if we're running as a packaged
    //      application. The Windows.Storage APIs require a MTA. If this isn't
    //      happening during startup, it'll need to happen on a background thread.
    void App::LoadSettings()
    {
        // Attempt to load the settings.
        // If it fails,
        //  - use Default settings,
        //  - don't persist them (LoadAll won't save them in this case).
        //  - _settingsLoadedResult will be set to an error, indicating that
        //    we should display the loading error.
        //    * We can't display the error now, because we might not have a
        //      UI yet. We'll display the error in _OnLoaded.
        _settingsLoadedResult = _TryLoadSettings(true);

        if (FAILED(_settingsLoadedResult))
        {
            _settings = std::make_unique<CascadiaSettings>();
            _settings->CreateDefaults();
        }

        _loadedInitialSettings = true;

        // Register for directory change notification.
        _RegisterSettingsChange();
    }

    // Method Description:
    // - Registers for changes to the settings folder and upon a updated settings
    //      profile calls _ReloadSettings().
    // Arguments:
    // - <none>
    // Return Value:
    // - <none>
    void App::_RegisterSettingsChange()
    {
        // Get the containing folder.
        std::filesystem::path settingsPath{ CascadiaSettings::GetSettingsPath() };
        const auto folder = settingsPath.parent_path();

        _reader.create(folder.c_str(),
                       false,
                       wil::FolderChangeEvents::All,
                       [this, settingsPath](wil::FolderChangeEvent event, PCWSTR fileModified) {
                           // We want file modifications, AND when files are renamed to be
                           // profiles.json. This second case will oftentimes happen with text
                           // editors, who will write a temp file, then rename it to be the
                           // actual file you wrote. So listen for that too.
                           if (!(event == wil::FolderChangeEvent::Modified ||
                                 event == wil::FolderChangeEvent::RenameNewName))
                           {
                               return;
                           }

                           std::filesystem::path modifiedFilePath = fileModified;

                           // Getting basename (filename.ext)
                           const auto settingsBasename = settingsPath.filename();
                           const auto modifiedBasename = modifiedFilePath.filename();

                           if (settingsBasename == modifiedBasename)
                           {
                               this->_DispatchReloadSettings();
                           }
                       });
    }

    // Method Description:
    // - Dispatches a settings reload with debounce.
    //   Text editors implement Save in a bunch of different ways, so
    //   this stops us from reloading too many times or too quickly.
    fire_and_forget App::_DispatchReloadSettings()
    {
        static constexpr auto FileActivityQuiesceTime{ std::chrono::milliseconds(50) };
        if (!_settingsReloadQueued.exchange(true))
        {
            co_await winrt::resume_after(FileActivityQuiesceTime);
            _ReloadSettings();
            _settingsReloadQueued.store(false);
        }
    }

    // Method Description:
    // - Reloads the settings from the profile.json.
    void App::_ReloadSettings()
    {
        // Attempt to load our settings.
        // If it fails,
        //  - don't change the settings (and don't actually apply the new settings)
        //  - don't persist them.
        //  - display a loading error
        _settingsLoadedResult = _TryLoadSettings(false);

        auto terminalPage = _root.as<TerminalPage>();

        if (FAILED(_settingsLoadedResult))
        {
            _root.Dispatcher().RunAsync(CoreDispatcherPriority::Normal, [this, terminalPage]() {
                const winrt::hstring titleKey = L"ReloadJsonParseErrorTitle";
                const winrt::hstring textKey = L"ReloadJsonParseErrorText";
                terminalPage->ShowOkDialog(titleKey, textKey);
            });

            return;
        }

        // Here, we successfully reloaded the settings, and created a new
        // TerminalSettings object.

        // Update the settings in TerminalPage
        terminalPage->SetSettings(_settings.get());

        // Inform Page to update the UI
        terminalPage->RefreshUIAfterSettingsReloaded();

        _root.Dispatcher().RunAsync(CoreDispatcherPriority::Normal, [this]() {
            // Refresh the UI theme
            _ApplyTheme(_settings->GlobalSettings().GetRequestedTheme());
        });
    }

    // Method Description:
    // - Gets the title of the currently focused terminal control. If there
    //   isn't a control selected for any reason, returns "Windows Terminal"
    // Arguments:
    // - <none>
    // Return Value:
    // - the title of the focused control if there is one, else "Windows Terminal"
    hstring App::GetTitle()
    {
        if (_root)
        {
            auto terminalPage = _root.as<TerminalPage>();
            return terminalPage->GetTitle();
        }
        return { L"Windows Terminal" };
    }

    // Method Description:
    // - Update the current theme of the application. This will trigger our
    //   RequestedThemeChanged event, to have our host change the theme of the
    //   root of the application.
    // Arguments:
    // - newTheme: The ElementTheme to apply to our elements.
    void App::_ApplyTheme(const Windows::UI::Xaml::ElementTheme& newTheme)
    {
        // Propagate the event to the host layer, so it can update its own UI
        _requestedThemeChangedHandlers(*this, newTheme);
    }

    winrt::event_token App::SetTitleBarContent(Windows::Foundation::TypedEventHandler<winrt::Windows::Foundation::IInspectable, winrt::Windows::UI::Xaml::UIElement> const& handler)
    {
        return _root.as<TerminalPage>()->SetTitleBarContent(handler);
    }
    void App::SetTitleBarContent(winrt::event_token const& token) noexcept
    {
        return _root.as<TerminalPage>()->SetTitleBarContent(token);
    }

    // -------------------------------- WinRT Events ---------------------------------
    // Winrt events need a method for adding a callback to the event and removing the callback.
    // These macros will define them both for you.
<<<<<<< HEAD
=======
    //DEFINE_EVENT_WITH_TYPED_EVENT_HANDLER(App, SetTitleBarContent, _setTitleBarContentHandlers, TerminalApp::App, winrt::Windows::UI::Xaml::UIElement);
>>>>>>> 66f8548c
    DEFINE_EVENT_WITH_TYPED_EVENT_HANDLER(App, RequestedThemeChanged, _requestedThemeChangedHandlers, TerminalApp::App, winrt::Windows::UI::Xaml::ElementTheme);
}
<|MERGE_RESOLUTION|>--- conflicted
+++ resolved
@@ -1,346 +1,342 @@
-// Copyright (c) Microsoft Corporation.
-// Licensed under the MIT license.
-
-#include "pch.h"
-#include "App.h"
-#include <winrt/Microsoft.UI.Xaml.XamlTypeInfo.h>
-
-#include "App.g.cpp"
-#include "TerminalPage.h"
-
-using namespace winrt::Windows::ApplicationModel::DataTransfer;
-using namespace winrt::Windows::UI::Xaml;
-using namespace winrt::Windows::UI::Core;
-using namespace winrt::Windows::System;
-using namespace winrt::Microsoft::Terminal;
-using namespace winrt::Microsoft::Terminal::Settings;
-using namespace winrt::Microsoft::Terminal::TerminalControl;
-using namespace ::TerminalApp;
-
-namespace winrt
-{
-    namespace MUX = Microsoft::UI::Xaml;
-    using IInspectable = Windows::Foundation::IInspectable;
-}
-
-namespace winrt::TerminalApp::implementation
-{
-    App::App() :
-        _settings{},
-        _loadedInitialSettings{ false },
-        _settingsLoadedResult{ S_OK }
-    {
-        // For your own sanity, it's better to do setup outside the ctor.
-        // If you do any setup in the ctor that ends up throwing an exception,
-        // then it might look like App just failed to activate, which will
-        // cause you to chase down the rabbit hole of "why is App not
-        // registered?" when it definitely is.
-
-        // Initialize will become protected or be deleted when GH#1339 (workaround for MSFT:22116519) are fixed.
-        Initialize();
-    }
-
-    // Method Description:
-    // - Build the UI for the terminal app. Before this method is called, it
-    //   should not be assumed that the TerminalApp is usable. The Settings
-    //   should be loaded before this is called, either with LoadSettings or
-    //   GetLaunchDimensions (which will call LoadSettings)
-    // Arguments:
-    // - <none>
-    // Return Value:
-    // - <none>
-    void App::Create()
-    {
-        // Assert that we've already loaded our settings. We have to do
-        // this as a MTA, before the app is Create()'d
-        WINRT_ASSERT(_loadedInitialSettings);
-
-        auto terminalPage = winrt::make_self<TerminalPage>();
-        terminalPage->SetSettings(_settings.get());
-        _root = terminalPage.as<winrt::Windows::UI::Xaml::Controls::Control>();
-
-        _root.Loaded({ this, &App::_OnLoaded });
-        terminalPage->Create();
-
-        // This is a work around for winrt events not working in TerminalPage
-        /*if (_settings->GlobalSettings().GetShowTabsInTitlebar())
-        {
-            // Remove the TabView from the page. We'll hang on to it, we need to
-            // put it in the titlebar.
-            uint32_t index = 0;
-            TerminalApp::TabRowControl tabRow = terminalPage->GetTabRow();
-            if (terminalPage->Root().Children().IndexOf(tabRow, index))
-            {
-                terminalPage->Root().Children().RemoveAt(index);
-            }
-
-            // Inform the host that our titlebar content has changed.
-            _setTitleBarContentHandlers(*this, tabRow);
-        }*/
-    }
-
-    UIElement App::GetRoot() noexcept
-    {
-        return _root;
-    }
-
-    // Method Description:
-    // - Triggered when the application is fiished loading. If we failed to load
-    //   the settings, then this will display the error dialog. This is done
-    //   here instead of when loading the settings, because we need our UI to be
-    //   visible to display the dialog, and when we're loading the settings,
-    //   the UI might not be visible yet.
-    // Arguments:
-    // - <unused>
-    void App::_OnLoaded(const IInspectable& /*sender*/,
-                        const RoutedEventArgs& /*eventArgs*/)
-    {
-        if (FAILED(_settingsLoadedResult))
-        {
-            const winrt::hstring titleKey = L"InitialJsonParseErrorTitle";
-            const winrt::hstring textKey = L"InitialJsonParseErrorText";
-            auto terminalPage = _root.as<TerminalPage>();
-            terminalPage->ShowOkDialog(titleKey, textKey);
-        }
-    }
-
-    // Method Description:
-    // - Get the size in pixels of the client area we'll need to launch this
-    //   terminal app. This method will use the default profile's settings to do
-    //   this calculation, as well as the _system_ dpi scaling. See also
-    //   TermControl::GetProposedDimensions.
-    // Arguments:
-    // - <none>
-    // Return Value:
-    // - a point containing the requested dimensions in pixels.
-    winrt::Windows::Foundation::Point App::GetLaunchDimensions(uint32_t dpi)
-    {
-        if (!_loadedInitialSettings)
-        {
-            // Load settings if we haven't already
-            LoadSettings();
-        }
-
-        // Use the default profile to determine how big of a window we need.
-        TerminalSettings settings = _settings->MakeSettings(std::nullopt);
-
-        // TODO MSFT:21150597 - If the global setting "Always show tab bar" is
-        // set, then we'll need to add the height of the tab bar here.
-
-        return TermControl::GetProposedDimensions(settings, dpi);
-    }
-
-    bool App::GetShowTabsInTitlebar()
-    {
-        if (!_loadedInitialSettings)
-        {
-            // Load settings if we haven't already
-            LoadSettings();
-        }
-
-        return _settings->GlobalSettings().GetShowTabsInTitlebar();
-    }
-
-    // Method Description:
-    // - Attempt to load the settings. If we fail for any reason, returns an error.
-    // Arguments:
-    // - saveOnLoad: If true, after loading the settings, we should re-write
-    //   them to the file, to make sure the schema is updated. See
-    //   `CascadiaSettings::LoadAll` for details.
-    // Return Value:
-    // - S_OK if we successfully parsed the settings, otherwise an appropriate HRESULT.
-    [[nodiscard]] HRESULT App::_TryLoadSettings(const bool saveOnLoad) noexcept
-    {
-        HRESULT hr = E_FAIL;
-
-        try
-        {
-            auto newSettings = CascadiaSettings::LoadAll(saveOnLoad);
-            _settings = std::move(newSettings);
-            hr = S_OK;
-        }
-        catch (const winrt::hresult_error& e)
-        {
-            hr = e.code();
-            LOG_HR(hr);
-        }
-        catch (...)
-        {
-            hr = wil::ResultFromCaughtException();
-            LOG_HR(hr);
-        }
-        return hr;
-    }
-
-    // Method Description:
-    // - Initialized our settings. See CascadiaSettings for more details.
-    //      Additionally hooks up our callbacks for keybinding events to the
-    //      keybindings object.
-    // NOTE: This must be called from a MTA if we're running as a packaged
-    //      application. The Windows.Storage APIs require a MTA. If this isn't
-    //      happening during startup, it'll need to happen on a background thread.
-    void App::LoadSettings()
-    {
-        // Attempt to load the settings.
-        // If it fails,
-        //  - use Default settings,
-        //  - don't persist them (LoadAll won't save them in this case).
-        //  - _settingsLoadedResult will be set to an error, indicating that
-        //    we should display the loading error.
-        //    * We can't display the error now, because we might not have a
-        //      UI yet. We'll display the error in _OnLoaded.
-        _settingsLoadedResult = _TryLoadSettings(true);
-
-        if (FAILED(_settingsLoadedResult))
-        {
-            _settings = std::make_unique<CascadiaSettings>();
-            _settings->CreateDefaults();
-        }
-
-        _loadedInitialSettings = true;
-
-        // Register for directory change notification.
-        _RegisterSettingsChange();
-    }
-
-    // Method Description:
-    // - Registers for changes to the settings folder and upon a updated settings
-    //      profile calls _ReloadSettings().
-    // Arguments:
-    // - <none>
-    // Return Value:
-    // - <none>
-    void App::_RegisterSettingsChange()
-    {
-        // Get the containing folder.
-        std::filesystem::path settingsPath{ CascadiaSettings::GetSettingsPath() };
-        const auto folder = settingsPath.parent_path();
-
-        _reader.create(folder.c_str(),
-                       false,
-                       wil::FolderChangeEvents::All,
-                       [this, settingsPath](wil::FolderChangeEvent event, PCWSTR fileModified) {
-                           // We want file modifications, AND when files are renamed to be
-                           // profiles.json. This second case will oftentimes happen with text
-                           // editors, who will write a temp file, then rename it to be the
-                           // actual file you wrote. So listen for that too.
-                           if (!(event == wil::FolderChangeEvent::Modified ||
-                                 event == wil::FolderChangeEvent::RenameNewName))
-                           {
-                               return;
-                           }
-
-                           std::filesystem::path modifiedFilePath = fileModified;
-
-                           // Getting basename (filename.ext)
-                           const auto settingsBasename = settingsPath.filename();
-                           const auto modifiedBasename = modifiedFilePath.filename();
-
-                           if (settingsBasename == modifiedBasename)
-                           {
-                               this->_DispatchReloadSettings();
-                           }
-                       });
-    }
-
-    // Method Description:
-    // - Dispatches a settings reload with debounce.
-    //   Text editors implement Save in a bunch of different ways, so
-    //   this stops us from reloading too many times or too quickly.
-    fire_and_forget App::_DispatchReloadSettings()
-    {
-        static constexpr auto FileActivityQuiesceTime{ std::chrono::milliseconds(50) };
-        if (!_settingsReloadQueued.exchange(true))
-        {
-            co_await winrt::resume_after(FileActivityQuiesceTime);
-            _ReloadSettings();
-            _settingsReloadQueued.store(false);
-        }
-    }
-
-    // Method Description:
-    // - Reloads the settings from the profile.json.
-    void App::_ReloadSettings()
-    {
-        // Attempt to load our settings.
-        // If it fails,
-        //  - don't change the settings (and don't actually apply the new settings)
-        //  - don't persist them.
-        //  - display a loading error
-        _settingsLoadedResult = _TryLoadSettings(false);
-
-        auto terminalPage = _root.as<TerminalPage>();
-
-        if (FAILED(_settingsLoadedResult))
-        {
-            _root.Dispatcher().RunAsync(CoreDispatcherPriority::Normal, [this, terminalPage]() {
-                const winrt::hstring titleKey = L"ReloadJsonParseErrorTitle";
-                const winrt::hstring textKey = L"ReloadJsonParseErrorText";
-                terminalPage->ShowOkDialog(titleKey, textKey);
-            });
-
-            return;
-        }
-
-        // Here, we successfully reloaded the settings, and created a new
-        // TerminalSettings object.
-
-        // Update the settings in TerminalPage
-        terminalPage->SetSettings(_settings.get());
-
-        // Inform Page to update the UI
-        terminalPage->RefreshUIAfterSettingsReloaded();
-
-        _root.Dispatcher().RunAsync(CoreDispatcherPriority::Normal, [this]() {
-            // Refresh the UI theme
-            _ApplyTheme(_settings->GlobalSettings().GetRequestedTheme());
-        });
-    }
-
-    // Method Description:
-    // - Gets the title of the currently focused terminal control. If there
-    //   isn't a control selected for any reason, returns "Windows Terminal"
-    // Arguments:
-    // - <none>
-    // Return Value:
-    // - the title of the focused control if there is one, else "Windows Terminal"
-    hstring App::GetTitle()
-    {
-        if (_root)
-        {
-            auto terminalPage = _root.as<TerminalPage>();
-            return terminalPage->GetTitle();
-        }
-        return { L"Windows Terminal" };
-    }
-
-    // Method Description:
-    // - Update the current theme of the application. This will trigger our
-    //   RequestedThemeChanged event, to have our host change the theme of the
-    //   root of the application.
-    // Arguments:
-    // - newTheme: The ElementTheme to apply to our elements.
-    void App::_ApplyTheme(const Windows::UI::Xaml::ElementTheme& newTheme)
-    {
-        // Propagate the event to the host layer, so it can update its own UI
-        _requestedThemeChangedHandlers(*this, newTheme);
-    }
-
-    winrt::event_token App::SetTitleBarContent(Windows::Foundation::TypedEventHandler<winrt::Windows::Foundation::IInspectable, winrt::Windows::UI::Xaml::UIElement> const& handler)
-    {
-        return _root.as<TerminalPage>()->SetTitleBarContent(handler);
-    }
-    void App::SetTitleBarContent(winrt::event_token const& token) noexcept
-    {
-        return _root.as<TerminalPage>()->SetTitleBarContent(token);
-    }
-
-    // -------------------------------- WinRT Events ---------------------------------
-    // Winrt events need a method for adding a callback to the event and removing the callback.
-    // These macros will define them both for you.
-<<<<<<< HEAD
-=======
-    //DEFINE_EVENT_WITH_TYPED_EVENT_HANDLER(App, SetTitleBarContent, _setTitleBarContentHandlers, TerminalApp::App, winrt::Windows::UI::Xaml::UIElement);
->>>>>>> 66f8548c
-    DEFINE_EVENT_WITH_TYPED_EVENT_HANDLER(App, RequestedThemeChanged, _requestedThemeChangedHandlers, TerminalApp::App, winrt::Windows::UI::Xaml::ElementTheme);
-}
+// Copyright (c) Microsoft Corporation.
+// Licensed under the MIT license.
+
+#include "pch.h"
+#include "App.h"
+#include <winrt/Microsoft.UI.Xaml.XamlTypeInfo.h>
+
+#include "App.g.cpp"
+#include "TerminalPage.h"
+
+using namespace winrt::Windows::ApplicationModel::DataTransfer;
+using namespace winrt::Windows::UI::Xaml;
+using namespace winrt::Windows::UI::Core;
+using namespace winrt::Windows::System;
+using namespace winrt::Microsoft::Terminal;
+using namespace winrt::Microsoft::Terminal::Settings;
+using namespace winrt::Microsoft::Terminal::TerminalControl;
+using namespace ::TerminalApp;
+
+namespace winrt
+{
+    namespace MUX = Microsoft::UI::Xaml;
+    using IInspectable = Windows::Foundation::IInspectable;
+}
+
+namespace winrt::TerminalApp::implementation
+{
+    App::App() :
+        _settings{},
+        _loadedInitialSettings{ false },
+        _settingsLoadedResult{ S_OK }
+    {
+        // For your own sanity, it's better to do setup outside the ctor.
+        // If you do any setup in the ctor that ends up throwing an exception,
+        // then it might look like App just failed to activate, which will
+        // cause you to chase down the rabbit hole of "why is App not
+        // registered?" when it definitely is.
+
+        // Initialize will become protected or be deleted when GH#1339 (workaround for MSFT:22116519) are fixed.
+        Initialize();
+    }
+
+    // Method Description:
+    // - Build the UI for the terminal app. Before this method is called, it
+    //   should not be assumed that the TerminalApp is usable. The Settings
+    //   should be loaded before this is called, either with LoadSettings or
+    //   GetLaunchDimensions (which will call LoadSettings)
+    // Arguments:
+    // - <none>
+    // Return Value:
+    // - <none>
+    void App::Create()
+    {
+        // Assert that we've already loaded our settings. We have to do
+        // this as a MTA, before the app is Create()'d
+        WINRT_ASSERT(_loadedInitialSettings);
+
+        auto terminalPage = winrt::make_self<TerminalPage>();
+        terminalPage->SetSettings(_settings.get());
+        _root = terminalPage.as<winrt::Windows::UI::Xaml::Controls::Control>();
+
+        _root.Loaded({ this, &App::_OnLoaded });
+        terminalPage->Create();
+
+        // This is a work around for winrt events not working in TerminalPage
+        /*if (_settings->GlobalSettings().GetShowTabsInTitlebar())
+        {
+            // Remove the TabView from the page. We'll hang on to it, we need to
+            // put it in the titlebar.
+            uint32_t index = 0;
+            TerminalApp::TabRowControl tabRow = terminalPage->GetTabRow();
+            if (terminalPage->Root().Children().IndexOf(tabRow, index))
+            {
+                terminalPage->Root().Children().RemoveAt(index);
+            }
+
+            // Inform the host that our titlebar content has changed.
+            _setTitleBarContentHandlers(*this, tabRow);
+        }*/
+    }
+
+    UIElement App::GetRoot() noexcept
+    {
+        return _root;
+    }
+
+    // Method Description:
+    // - Triggered when the application is fiished loading. If we failed to load
+    //   the settings, then this will display the error dialog. This is done
+    //   here instead of when loading the settings, because we need our UI to be
+    //   visible to display the dialog, and when we're loading the settings,
+    //   the UI might not be visible yet.
+    // Arguments:
+    // - <unused>
+    void App::_OnLoaded(const IInspectable& /*sender*/,
+                        const RoutedEventArgs& /*eventArgs*/)
+    {
+        if (FAILED(_settingsLoadedResult))
+        {
+            const winrt::hstring titleKey = L"InitialJsonParseErrorTitle";
+            const winrt::hstring textKey = L"InitialJsonParseErrorText";
+            auto terminalPage = _root.as<TerminalPage>();
+            terminalPage->ShowOkDialog(titleKey, textKey);
+        }
+    }
+
+    // Method Description:
+    // - Get the size in pixels of the client area we'll need to launch this
+    //   terminal app. This method will use the default profile's settings to do
+    //   this calculation, as well as the _system_ dpi scaling. See also
+    //   TermControl::GetProposedDimensions.
+    // Arguments:
+    // - <none>
+    // Return Value:
+    // - a point containing the requested dimensions in pixels.
+    winrt::Windows::Foundation::Point App::GetLaunchDimensions(uint32_t dpi)
+    {
+        if (!_loadedInitialSettings)
+        {
+            // Load settings if we haven't already
+            LoadSettings();
+        }
+
+        // Use the default profile to determine how big of a window we need.
+        TerminalSettings settings = _settings->MakeSettings(std::nullopt);
+
+        // TODO MSFT:21150597 - If the global setting "Always show tab bar" is
+        // set, then we'll need to add the height of the tab bar here.
+
+        return TermControl::GetProposedDimensions(settings, dpi);
+    }
+
+    bool App::GetShowTabsInTitlebar()
+    {
+        if (!_loadedInitialSettings)
+        {
+            // Load settings if we haven't already
+            LoadSettings();
+        }
+
+        return _settings->GlobalSettings().GetShowTabsInTitlebar();
+    }
+
+    // Method Description:
+    // - Attempt to load the settings. If we fail for any reason, returns an error.
+    // Arguments:
+    // - saveOnLoad: If true, after loading the settings, we should re-write
+    //   them to the file, to make sure the schema is updated. See
+    //   `CascadiaSettings::LoadAll` for details.
+    // Return Value:
+    // - S_OK if we successfully parsed the settings, otherwise an appropriate HRESULT.
+    [[nodiscard]] HRESULT App::_TryLoadSettings(const bool saveOnLoad) noexcept
+    {
+        HRESULT hr = E_FAIL;
+
+        try
+        {
+            auto newSettings = CascadiaSettings::LoadAll(saveOnLoad);
+            _settings = std::move(newSettings);
+            hr = S_OK;
+        }
+        catch (const winrt::hresult_error& e)
+        {
+            hr = e.code();
+            LOG_HR(hr);
+        }
+        catch (...)
+        {
+            hr = wil::ResultFromCaughtException();
+            LOG_HR(hr);
+        }
+        return hr;
+    }
+
+    // Method Description:
+    // - Initialized our settings. See CascadiaSettings for more details.
+    //      Additionally hooks up our callbacks for keybinding events to the
+    //      keybindings object.
+    // NOTE: This must be called from a MTA if we're running as a packaged
+    //      application. The Windows.Storage APIs require a MTA. If this isn't
+    //      happening during startup, it'll need to happen on a background thread.
+    void App::LoadSettings()
+    {
+        // Attempt to load the settings.
+        // If it fails,
+        //  - use Default settings,
+        //  - don't persist them (LoadAll won't save them in this case).
+        //  - _settingsLoadedResult will be set to an error, indicating that
+        //    we should display the loading error.
+        //    * We can't display the error now, because we might not have a
+        //      UI yet. We'll display the error in _OnLoaded.
+        _settingsLoadedResult = _TryLoadSettings(true);
+
+        if (FAILED(_settingsLoadedResult))
+        {
+            _settings = std::make_unique<CascadiaSettings>();
+            _settings->CreateDefaults();
+        }
+
+        _loadedInitialSettings = true;
+
+        // Register for directory change notification.
+        _RegisterSettingsChange();
+    }
+
+    // Method Description:
+    // - Registers for changes to the settings folder and upon a updated settings
+    //      profile calls _ReloadSettings().
+    // Arguments:
+    // - <none>
+    // Return Value:
+    // - <none>
+    void App::_RegisterSettingsChange()
+    {
+        // Get the containing folder.
+        std::filesystem::path settingsPath{ CascadiaSettings::GetSettingsPath() };
+        const auto folder = settingsPath.parent_path();
+
+        _reader.create(folder.c_str(),
+                       false,
+                       wil::FolderChangeEvents::All,
+                       [this, settingsPath](wil::FolderChangeEvent event, PCWSTR fileModified) {
+                           // We want file modifications, AND when files are renamed to be
+                           // profiles.json. This second case will oftentimes happen with text
+                           // editors, who will write a temp file, then rename it to be the
+                           // actual file you wrote. So listen for that too.
+                           if (!(event == wil::FolderChangeEvent::Modified ||
+                                 event == wil::FolderChangeEvent::RenameNewName))
+                           {
+                               return;
+                           }
+
+                           std::filesystem::path modifiedFilePath = fileModified;
+
+                           // Getting basename (filename.ext)
+                           const auto settingsBasename = settingsPath.filename();
+                           const auto modifiedBasename = modifiedFilePath.filename();
+
+                           if (settingsBasename == modifiedBasename)
+                           {
+                               this->_DispatchReloadSettings();
+                           }
+                       });
+    }
+
+    // Method Description:
+    // - Dispatches a settings reload with debounce.
+    //   Text editors implement Save in a bunch of different ways, so
+    //   this stops us from reloading too many times or too quickly.
+    fire_and_forget App::_DispatchReloadSettings()
+    {
+        static constexpr auto FileActivityQuiesceTime{ std::chrono::milliseconds(50) };
+        if (!_settingsReloadQueued.exchange(true))
+        {
+            co_await winrt::resume_after(FileActivityQuiesceTime);
+            _ReloadSettings();
+            _settingsReloadQueued.store(false);
+        }
+    }
+
+    // Method Description:
+    // - Reloads the settings from the profile.json.
+    void App::_ReloadSettings()
+    {
+        // Attempt to load our settings.
+        // If it fails,
+        //  - don't change the settings (and don't actually apply the new settings)
+        //  - don't persist them.
+        //  - display a loading error
+        _settingsLoadedResult = _TryLoadSettings(false);
+
+        auto terminalPage = _root.as<TerminalPage>();
+
+        if (FAILED(_settingsLoadedResult))
+        {
+            _root.Dispatcher().RunAsync(CoreDispatcherPriority::Normal, [this, terminalPage]() {
+                const winrt::hstring titleKey = L"ReloadJsonParseErrorTitle";
+                const winrt::hstring textKey = L"ReloadJsonParseErrorText";
+                terminalPage->ShowOkDialog(titleKey, textKey);
+            });
+
+            return;
+        }
+
+        // Here, we successfully reloaded the settings, and created a new
+        // TerminalSettings object.
+
+        // Update the settings in TerminalPage
+        terminalPage->SetSettings(_settings.get());
+
+        // Inform Page to update the UI
+        terminalPage->RefreshUIAfterSettingsReloaded();
+
+        _root.Dispatcher().RunAsync(CoreDispatcherPriority::Normal, [this]() {
+            // Refresh the UI theme
+            _ApplyTheme(_settings->GlobalSettings().GetRequestedTheme());
+        });
+    }
+
+    // Method Description:
+    // - Gets the title of the currently focused terminal control. If there
+    //   isn't a control selected for any reason, returns "Windows Terminal"
+    // Arguments:
+    // - <none>
+    // Return Value:
+    // - the title of the focused control if there is one, else "Windows Terminal"
+    hstring App::GetTitle()
+    {
+        if (_root)
+        {
+            auto terminalPage = _root.as<TerminalPage>();
+            return terminalPage->GetTitle();
+        }
+        return { L"Windows Terminal" };
+    }
+
+    // Method Description:
+    // - Update the current theme of the application. This will trigger our
+    //   RequestedThemeChanged event, to have our host change the theme of the
+    //   root of the application.
+    // Arguments:
+    // - newTheme: The ElementTheme to apply to our elements.
+    void App::_ApplyTheme(const Windows::UI::Xaml::ElementTheme& newTheme)
+    {
+        // Propagate the event to the host layer, so it can update its own UI
+        _requestedThemeChangedHandlers(*this, newTheme);
+    }
+
+    winrt::event_token App::SetTitleBarContent(Windows::Foundation::TypedEventHandler<winrt::Windows::Foundation::IInspectable, winrt::Windows::UI::Xaml::UIElement> const& handler)
+    {
+        return _root.as<TerminalPage>()->SetTitleBarContent(handler);
+    }
+    void App::SetTitleBarContent(winrt::event_token const& token) noexcept
+    {
+        return _root.as<TerminalPage>()->SetTitleBarContent(token);
+    }
+
+    // -------------------------------- WinRT Events ---------------------------------
+    // Winrt events need a method for adding a callback to the event and removing the callback.
+    // These macros will define them both for you.
+    DEFINE_EVENT_WITH_TYPED_EVENT_HANDLER(App, RequestedThemeChanged, _requestedThemeChangedHandlers, TerminalApp::App, winrt::Windows::UI::Xaml::ElementTheme);
+}