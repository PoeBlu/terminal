// Copyright (c) Microsoft Corporation.
// Licensed under the MIT license.

#include "precomp.h"

#include "UiaRenderer.hpp"

#pragma hdrstop

using namespace Microsoft::Console::Render;
using namespace Microsoft::Console::Types;

// Routine Description:
// - Constructs a UIA engine for console text
//   which primarily notifies automation clients of any activity
UiaEngine::UiaEngine(IUiaEventDispatcher* dispatcher) :
    _dispatcher{ THROW_HR_IF_NULL(E_INVALIDARG, dispatcher) },
    _isPainting{ false },
<<<<<<< HEAD
    _selectionChanged{ false },
    _isEnabled{ true },
    _prevSelection{},
=======
    _isEnabled{ false },
>>>>>>> c70b7dda
    RenderEngineBase()
{
}

// Routine Description:
// - Sets this engine to enabled allowing presentation to occur
// Arguments:
// - <none>
// Return Value:
// - S_OK
[[nodiscard]] HRESULT UiaEngine::Enable() noexcept
{
    _isEnabled = true;
    return S_OK;
}

// Routine Description:
// - Sets this engine to disabled to prevent presentation from occuring
// Arguments:
// - <none>
// Return Value:
// - S_OK
[[nodiscard]] HRESULT UiaEngine::Disable() noexcept
{
    _isEnabled = false;
    return S_OK;
}

// Routine Description:
// - Notifies us that the console has changed the character region specified.
// - NOTE: This typically triggers on cursor or text buffer changes
// Arguments:
// - psrRegion - Character region (SMALL_RECT) that has been changed
// Return Value:
// - S_OK, else an appropriate HRESULT for failing to allocate or write.
[[nodiscard]] HRESULT UiaEngine::Invalidate(const SMALL_RECT* const /*psrRegion*/) noexcept
{
    return S_FALSE;
}

// Routine Description:
// - Notifies us that the console has changed the position of the cursor.
//  For UIA, this doesn't mean anything. So do nothing.
// Arguments:
// - pcoordCursor - the new position of the cursor
// Return Value:
// - S_FALSE
[[nodiscard]] HRESULT UiaEngine::InvalidateCursor(const COORD* const /*pcoordCursor*/) noexcept
{
    return S_FALSE;
}

// Routine Description:
// - Invalidates a rectangle describing a pixel area on the display
//  For UIA, this doesn't mean anything. So do nothing.
// Arguments:
// - prcDirtyClient - pixel rectangle
// Return Value:
// - S_FALSE
[[nodiscard]] HRESULT UiaEngine::InvalidateSystem(const RECT* const /*prcDirtyClient*/) noexcept
{
    return S_FALSE;
}

// Routine Description:
// - Notifies us that the console has changed the selection region and would
//      like it updated
// Arguments:
// - rectangles - One or more rectangles describing character positions on the grid
// Return Value:
// - S_OK
[[nodiscard]] HRESULT UiaEngine::InvalidateSelection(const std::vector<SMALL_RECT>& rectangles) noexcept
{
    auto saveSelection = wil::scope_exit([&] { _prevSelection = rectangles; });

    // early exit: different number of rows
    if (_prevSelection.size() != rectangles.size())
    {
        _selectionChanged = true;
        return S_OK;
    }

    for (int i = 0; i < rectangles.size(); i++)
    {
        const auto prevRect = _prevSelection[i];
        const auto newRect = rectangles[i];

        // if any value is different, selection has changed
        if (prevRect.Top != newRect.Top || prevRect.Right != newRect.Right || prevRect.Left != newRect.Left)
        {
            _selectionChanged = true;
            return S_OK;
        }
    }

    // assume selection has not changed
    _selectionChanged = false;
    saveSelection.release();
    return S_OK;
}

// Routine Description:
// - Scrolls the existing dirty region (if it exists) and
//   invalidates the area that is uncovered in the window.
// Arguments:
// - pcoordDelta - The number of characters to move and uncover.
//               - -Y is up, Y is down, -X is left, X is right.
// Return Value:
// - S_OK
[[nodiscard]] HRESULT UiaEngine::InvalidateScroll(const COORD* const /*pcoordDelta*/) noexcept
{
    return S_FALSE;
}

// Routine Description:
// - Notifies to repaint everything.
// - NOTE: Use sparingly. Only use when something that could affect the entire
//      frame simultaneously occurs.
// Arguments:
// - <none>
// Return Value:
// - S_OK, else an appropriate HRESULT for failing to allocate or write.
[[nodiscard]] HRESULT UiaEngine::InvalidateAll() noexcept
{
    return S_FALSE;
}

// Routine Description:
// - This currently has no effect in this renderer.
// Arguments:
// - pForcePaint - Always filled with false
// Return Value:
// - S_FALSE because we don't use this.
[[nodiscard]] HRESULT UiaEngine::InvalidateCircling(_Out_ bool* const pForcePaint) noexcept
{
    RETURN_HR_IF_NULL(E_INVALIDARG, pForcePaint);

    *pForcePaint = false;
    return S_FALSE;
}

// Routine Description:
// - This is unused by this renderer.
// Arguments:
// - pForcePaint - always filled with false.
// Return Value:
// - S_FALSE because this is unused.
[[nodiscard]] HRESULT UiaEngine::PrepareForTeardown(_Out_ bool* const pForcePaint) noexcept
{
    RETURN_HR_IF_NULL(E_INVALIDARG, pForcePaint);

    *pForcePaint = false;
    return S_FALSE;
}

// Routine Description:
// - Prepares internal structures for a painting operation.
// Arguments:
// - <none>
// Return Value:
// - S_OK if we started to paint. S_FALSE if we didn't need to paint.
[[nodiscard]] HRESULT UiaEngine::StartPaint() noexcept
{
    RETURN_HR_IF(S_FALSE, !_isEnabled);

    // If there's nothing to do, quick return
    bool somethingToDo = false;

    if (_isEnabled)
    {
<<<<<<< HEAD
        // TODO GH #2447: add more events here
        somethingToDo = _selectionChanged;
=======
        somethingToDo = false;
>>>>>>> c70b7dda

        if (somethingToDo)
        {
            _isPainting = true;
        }
    }

    return S_OK;
}

// Routine Description:
// - Ends batch drawing and notifies automation clients of updated regions
// Arguments:
// - <none>
// Return Value:
// - S_OK, else an appropriate HRESULT for failing to allocate or write.
[[nodiscard]] HRESULT UiaEngine::EndPaint() noexcept
{
    RETURN_HR_IF(E_INVALIDARG, !_isPainting); // invalid to end paint when we're not painting

    if (_isEnabled)
    {
        _isPainting = false;
<<<<<<< HEAD
=======

        // fire UIA events here
>>>>>>> c70b7dda
    }

    return S_OK;
}

// Routine Description:
// - Used to perform longer running presentation steps outside the lock so the
//      other threads can continue.
// - Not currently used by UiaEngine.
// Arguments:
// - <none>
// Return Value:
// - S_FALSE since we do nothing.
[[nodiscard]] HRESULT UiaEngine::Present() noexcept
{
    return S_FALSE;
}

// Routine Description:
// - This is currently unused.
// Arguments:
// - <none>
// Return Value:
// - S_FALSE
[[nodiscard]] HRESULT UiaEngine::ScrollFrame() noexcept
{
    return S_FALSE;
}

// Routine Description:
// - Paints the background of the invalid area of the frame.
//  For UIA, this doesn't mean anything. So do nothing.
// Arguments:
// - <none>
// Return Value:
// - S_FALSE since we do nothing
[[nodiscard]] HRESULT UiaEngine::PaintBackground() noexcept
{
    return S_FALSE;
}

// Routine Description:
// - Places one line of text onto the screen at the given position
// Arguments:
// - clusters - Iterable collection of cluster information (text and columns it should consume)
// - coord - Character coordinate position in the cell grid
// - fTrimLeft - Whether or not to trim off the left half of a double wide character
// Return Value:
<<<<<<< HEAD
// - S_FALSE
=======
// - E_NOTIMPL
>>>>>>> c70b7dda
[[nodiscard]] HRESULT UiaEngine::PaintBufferLine(std::basic_string_view<Cluster> const /*clusters*/,
                                                 COORD const /*coord*/,
                                                 const bool /*trimLeft*/) noexcept
{
    return S_FALSE;
}

// Routine Description:
// - Paints lines around cells (draws in pieces of the grid)
//  For UIA, this doesn't mean anything. So do nothing.
// Arguments:
// - lines - <unused>
// - color - <unused>
// - cchLine - <unused>
// - coordTarget - <unused>
// Return Value:
// - S_FALSE
[[nodiscard]] HRESULT UiaEngine::PaintBufferGridLines(GridLines const /*lines*/,
                                                      COLORREF const /*color*/,
                                                      size_t const /*cchLine*/,
                                                      COORD const /*coordTarget*/) noexcept
{
    return S_FALSE;
}

// Routine Description:
//  - Reads the selected area, selection mode, and active screen buffer
//    from the global properties and dispatches a GDI invert on the selected text area.
//  Because the selection is the responsibility of the terminal, and not the
//      host, render nothing.
// Arguments:
//  - rect - Rectangle to invert or highlight to make the selection area
// Return Value:
// - S_FALSE
[[nodiscard]] HRESULT UiaEngine::PaintSelection(const SMALL_RECT /*rect*/) noexcept
{
    RETURN_HR_IF(E_INVALIDARG, !_isPainting); // invalid to end paint when we're not painting
    RETURN_HR_IF(S_FALSE, !_isEnabled); // don't paint if not enabled

    // Fire UIA events here
    if (_selectionChanged)
    {
        _dispatcher->SignalUia(ConsoleUiaEvent::SelectionChanged);
        _selectionChanged = false;
    }
    return S_OK;
}

// Routine Description:
// - Draws the cursor on the screen
// Arguments:
// - options - Packed options relevant to how to draw the cursor
// Return Value:
// - S_FALSE
[[nodiscard]] HRESULT UiaEngine::PaintCursor(const IRenderEngine::CursorOptions& /*options*/) noexcept
{
    return S_FALSE;
}

// Routine Description:
// - Updates the default brush colors used for drawing
// - Not currently used by UiaEngine.
// Arguments:
// - colorForeground - <unused>
// - colorBackground - <unused>
// - legacyColorAttribute - <unused>
// - isBold - <unused>
// - isSettingDefaultBrushes - <unused>
// Return Value:
// - S_FALSE since we do nothing
[[nodiscard]] HRESULT UiaEngine::UpdateDrawingBrushes(COLORREF const /*colorForeground*/,
                                                      COLORREF const /*colorBackground*/,
                                                      const WORD /*legacyColorAttribute*/,
                                                      const bool /*isBold*/,
                                                      bool const /*isSettingDefaultBrushes*/) noexcept
{
    return S_FALSE;
}

// Routine Description:
// - Updates the font used for drawing
// Arguments:
// - pfiFontInfoDesired - <unused>
// - fiFontInfo - <unused>
// Return Value:
// - S_FALSE since we do nothing
[[nodiscard]] HRESULT UiaEngine::UpdateFont(const FontInfoDesired& /*pfiFontInfoDesired*/, FontInfo& /*fiFontInfo*/) noexcept
{
<<<<<<< HEAD
    // TODO GH #2447: changing the size may be useful
    return S_FALSE;
=======
    return E_NOTIMPL;
>>>>>>> c70b7dda
}

// Routine Description:
// - Sets the DPI in this renderer
// - Not currently used by UiaEngine.
// Arguments:
// - iDpi - DPI
// Return Value:
// - S_OK
[[nodiscard]] HRESULT UiaEngine::UpdateDpi(int const /*iDpi*/) noexcept
{
<<<<<<< HEAD
    // TODO GH #2447: changing the size may be useful
    return S_FALSE;
=======
    return E_NOTIMPL;
>>>>>>> c70b7dda
}

// Method Description:
// - This method will update our internal reference for how big the viewport is.
// Arguments:
// - srNewViewport - The bounds of the new viewport.
// Return Value:
// - HRESULT S_OK
[[nodiscard]] HRESULT UiaEngine::UpdateViewport(const SMALL_RECT /*srNewViewport*/) noexcept
{
<<<<<<< HEAD
    // TODO GH #2447: not sure how to handle resizing just yet
    return S_FALSE;
=======
    return E_NOTIMPL;
>>>>>>> c70b7dda
}

// Routine Description:
// - Currently unused by this renderer
// Arguments:
// - pfiFontInfoDesired - <unused>
// - pfiFontInfo - <unused>
// - iDpi - <unused>
// Return Value:
// - S_FALSE
[[nodiscard]] HRESULT UiaEngine::GetProposedFont(const FontInfoDesired& /*pfiFontInfoDesired*/,
                                                 FontInfo& /*pfiFontInfo*/,
                                                 int const /*iDpi*/) noexcept
{
<<<<<<< HEAD
    // TODO GH #2447: changing the size may be useful
=======
>>>>>>> c70b7dda
    return S_FALSE;
}

// Routine Description:
// - Gets the area that we currently believe is dirty within the character cell grid
// - Not currently used by UiaEngine.
// Arguments:
// - <none>
// Return Value:
// - Rectangle describing dirty area in characters.
[[nodiscard]] SMALL_RECT UiaEngine::GetDirtyRectInChars() noexcept
{
    return Viewport::Empty().ToInclusive();
}

// Routine Description:
// - Gets the current font size
// Arguments:
// - pFontSize - Filled with the font size.
// Return Value:
// - S_FALSE
[[nodiscard]] HRESULT UiaEngine::GetFontSize(_Out_ COORD* const /*pFontSize*/) noexcept
{
    return S_FALSE;
}

// Routine Description:
// - Currently unused by this renderer.
// Arguments:
// - glyph - The glyph run to process for column width.
// - pResult - True if it should take two columns. False if it should take one.
// Return Value:
<<<<<<< HEAD
// - S_FALSE
=======
// - E_NOTIMPL
>>>>>>> c70b7dda
[[nodiscard]] HRESULT UiaEngine::IsGlyphWideByFont(const std::wstring_view /*glyph*/, _Out_ bool* const /*pResult*/) noexcept
{
    return S_FALSE;
}

// Method Description:
// - Updates the window's title string.
// - Currently unused by this renderer.
// Arguments:
// - newTitle: the new string to use for the title of the window
// Return Value:
// - S_FALSE
[[nodiscard]] HRESULT UiaEngine::_DoUpdateTitle(_In_ const std::wstring& /*newTitle*/) noexcept
{
    return S_FALSE;
}
<|MERGE_RESOLUTION|>--- conflicted
+++ resolved
@@ -1,480 +1,444 @@
-// Copyright (c) Microsoft Corporation.
-// Licensed under the MIT license.
-
-#include "precomp.h"
-
-#include "UiaRenderer.hpp"
-
-#pragma hdrstop
-
-using namespace Microsoft::Console::Render;
-using namespace Microsoft::Console::Types;
-
-// Routine Description:
-// - Constructs a UIA engine for console text
-//   which primarily notifies automation clients of any activity
-UiaEngine::UiaEngine(IUiaEventDispatcher* dispatcher) :
-    _dispatcher{ THROW_HR_IF_NULL(E_INVALIDARG, dispatcher) },
-    _isPainting{ false },
-<<<<<<< HEAD
-    _selectionChanged{ false },
-    _isEnabled{ true },
-    _prevSelection{},
-=======
-    _isEnabled{ false },
->>>>>>> c70b7dda
-    RenderEngineBase()
-{
-}
-
-// Routine Description:
-// - Sets this engine to enabled allowing presentation to occur
-// Arguments:
-// - <none>
-// Return Value:
-// - S_OK
-[[nodiscard]] HRESULT UiaEngine::Enable() noexcept
-{
-    _isEnabled = true;
-    return S_OK;
-}
-
-// Routine Description:
-// - Sets this engine to disabled to prevent presentation from occuring
-// Arguments:
-// - <none>
-// Return Value:
-// - S_OK
-[[nodiscard]] HRESULT UiaEngine::Disable() noexcept
-{
-    _isEnabled = false;
-    return S_OK;
-}
-
-// Routine Description:
-// - Notifies us that the console has changed the character region specified.
-// - NOTE: This typically triggers on cursor or text buffer changes
-// Arguments:
-// - psrRegion - Character region (SMALL_RECT) that has been changed
-// Return Value:
-// - S_OK, else an appropriate HRESULT for failing to allocate or write.
-[[nodiscard]] HRESULT UiaEngine::Invalidate(const SMALL_RECT* const /*psrRegion*/) noexcept
-{
-    return S_FALSE;
-}
-
-// Routine Description:
-// - Notifies us that the console has changed the position of the cursor.
-//  For UIA, this doesn't mean anything. So do nothing.
-// Arguments:
-// - pcoordCursor - the new position of the cursor
-// Return Value:
-// - S_FALSE
-[[nodiscard]] HRESULT UiaEngine::InvalidateCursor(const COORD* const /*pcoordCursor*/) noexcept
-{
-    return S_FALSE;
-}
-
-// Routine Description:
-// - Invalidates a rectangle describing a pixel area on the display
-//  For UIA, this doesn't mean anything. So do nothing.
-// Arguments:
-// - prcDirtyClient - pixel rectangle
-// Return Value:
-// - S_FALSE
-[[nodiscard]] HRESULT UiaEngine::InvalidateSystem(const RECT* const /*prcDirtyClient*/) noexcept
-{
-    return S_FALSE;
-}
-
-// Routine Description:
-// - Notifies us that the console has changed the selection region and would
-//      like it updated
-// Arguments:
-// - rectangles - One or more rectangles describing character positions on the grid
-// Return Value:
-// - S_OK
-[[nodiscard]] HRESULT UiaEngine::InvalidateSelection(const std::vector<SMALL_RECT>& rectangles) noexcept
-{
-    auto saveSelection = wil::scope_exit([&] { _prevSelection = rectangles; });
-
-    // early exit: different number of rows
-    if (_prevSelection.size() != rectangles.size())
-    {
-        _selectionChanged = true;
-        return S_OK;
-    }
-
-    for (int i = 0; i < rectangles.size(); i++)
-    {
-        const auto prevRect = _prevSelection[i];
-        const auto newRect = rectangles[i];
-
-        // if any value is different, selection has changed
-        if (prevRect.Top != newRect.Top || prevRect.Right != newRect.Right || prevRect.Left != newRect.Left)
-        {
-            _selectionChanged = true;
-            return S_OK;
-        }
-    }
-
-    // assume selection has not changed
-    _selectionChanged = false;
-    saveSelection.release();
-    return S_OK;
-}
-
-// Routine Description:
-// - Scrolls the existing dirty region (if it exists) and
-//   invalidates the area that is uncovered in the window.
-// Arguments:
-// - pcoordDelta - The number of characters to move and uncover.
-//               - -Y is up, Y is down, -X is left, X is right.
-// Return Value:
-// - S_OK
-[[nodiscard]] HRESULT UiaEngine::InvalidateScroll(const COORD* const /*pcoordDelta*/) noexcept
-{
-    return S_FALSE;
-}
-
-// Routine Description:
-// - Notifies to repaint everything.
-// - NOTE: Use sparingly. Only use when something that could affect the entire
-//      frame simultaneously occurs.
-// Arguments:
-// - <none>
-// Return Value:
-// - S_OK, else an appropriate HRESULT for failing to allocate or write.
-[[nodiscard]] HRESULT UiaEngine::InvalidateAll() noexcept
-{
-    return S_FALSE;
-}
-
-// Routine Description:
-// - This currently has no effect in this renderer.
-// Arguments:
-// - pForcePaint - Always filled with false
-// Return Value:
-// - S_FALSE because we don't use this.
-[[nodiscard]] HRESULT UiaEngine::InvalidateCircling(_Out_ bool* const pForcePaint) noexcept
-{
-    RETURN_HR_IF_NULL(E_INVALIDARG, pForcePaint);
-
-    *pForcePaint = false;
-    return S_FALSE;
-}
-
-// Routine Description:
-// - This is unused by this renderer.
-// Arguments:
-// - pForcePaint - always filled with false.
-// Return Value:
-// - S_FALSE because this is unused.
-[[nodiscard]] HRESULT UiaEngine::PrepareForTeardown(_Out_ bool* const pForcePaint) noexcept
-{
-    RETURN_HR_IF_NULL(E_INVALIDARG, pForcePaint);
-
-    *pForcePaint = false;
-    return S_FALSE;
-}
-
-// Routine Description:
-// - Prepares internal structures for a painting operation.
-// Arguments:
-// - <none>
-// Return Value:
-// - S_OK if we started to paint. S_FALSE if we didn't need to paint.
-[[nodiscard]] HRESULT UiaEngine::StartPaint() noexcept
-{
-    RETURN_HR_IF(S_FALSE, !_isEnabled);
-
-    // If there's nothing to do, quick return
-    bool somethingToDo = false;
-
-    if (_isEnabled)
-    {
-<<<<<<< HEAD
-        // TODO GH #2447: add more events here
-        somethingToDo = _selectionChanged;
-=======
-        somethingToDo = false;
->>>>>>> c70b7dda
-
-        if (somethingToDo)
-        {
-            _isPainting = true;
-        }
-    }
-
-    return S_OK;
-}
-
-// Routine Description:
-// - Ends batch drawing and notifies automation clients of updated regions
-// Arguments:
-// - <none>
-// Return Value:
-// - S_OK, else an appropriate HRESULT for failing to allocate or write.
-[[nodiscard]] HRESULT UiaEngine::EndPaint() noexcept
-{
-    RETURN_HR_IF(E_INVALIDARG, !_isPainting); // invalid to end paint when we're not painting
-
-    if (_isEnabled)
-    {
-        _isPainting = false;
-<<<<<<< HEAD
-=======
-
-        // fire UIA events here
->>>>>>> c70b7dda
-    }
-
-    return S_OK;
-}
-
-// Routine Description:
-// - Used to perform longer running presentation steps outside the lock so the
-//      other threads can continue.
-// - Not currently used by UiaEngine.
-// Arguments:
-// - <none>
-// Return Value:
-// - S_FALSE since we do nothing.
-[[nodiscard]] HRESULT UiaEngine::Present() noexcept
-{
-    return S_FALSE;
-}
-
-// Routine Description:
-// - This is currently unused.
-// Arguments:
-// - <none>
-// Return Value:
-// - S_FALSE
-[[nodiscard]] HRESULT UiaEngine::ScrollFrame() noexcept
-{
-    return S_FALSE;
-}
-
-// Routine Description:
-// - Paints the background of the invalid area of the frame.
-//  For UIA, this doesn't mean anything. So do nothing.
-// Arguments:
-// - <none>
-// Return Value:
-// - S_FALSE since we do nothing
-[[nodiscard]] HRESULT UiaEngine::PaintBackground() noexcept
-{
-    return S_FALSE;
-}
-
-// Routine Description:
-// - Places one line of text onto the screen at the given position
-// Arguments:
-// - clusters - Iterable collection of cluster information (text and columns it should consume)
-// - coord - Character coordinate position in the cell grid
-// - fTrimLeft - Whether or not to trim off the left half of a double wide character
-// Return Value:
-<<<<<<< HEAD
-// - S_FALSE
-=======
-// - E_NOTIMPL
->>>>>>> c70b7dda
-[[nodiscard]] HRESULT UiaEngine::PaintBufferLine(std::basic_string_view<Cluster> const /*clusters*/,
-                                                 COORD const /*coord*/,
-                                                 const bool /*trimLeft*/) noexcept
-{
-    return S_FALSE;
-}
-
-// Routine Description:
-// - Paints lines around cells (draws in pieces of the grid)
-//  For UIA, this doesn't mean anything. So do nothing.
-// Arguments:
-// - lines - <unused>
-// - color - <unused>
-// - cchLine - <unused>
-// - coordTarget - <unused>
-// Return Value:
-// - S_FALSE
-[[nodiscard]] HRESULT UiaEngine::PaintBufferGridLines(GridLines const /*lines*/,
-                                                      COLORREF const /*color*/,
-                                                      size_t const /*cchLine*/,
-                                                      COORD const /*coordTarget*/) noexcept
-{
-    return S_FALSE;
-}
-
-// Routine Description:
-//  - Reads the selected area, selection mode, and active screen buffer
-//    from the global properties and dispatches a GDI invert on the selected text area.
-//  Because the selection is the responsibility of the terminal, and not the
-//      host, render nothing.
-// Arguments:
-//  - rect - Rectangle to invert or highlight to make the selection area
-// Return Value:
-// - S_FALSE
-[[nodiscard]] HRESULT UiaEngine::PaintSelection(const SMALL_RECT /*rect*/) noexcept
-{
-    RETURN_HR_IF(E_INVALIDARG, !_isPainting); // invalid to end paint when we're not painting
-    RETURN_HR_IF(S_FALSE, !_isEnabled); // don't paint if not enabled
-
-    // Fire UIA events here
-    if (_selectionChanged)
-    {
-        _dispatcher->SignalUia(ConsoleUiaEvent::SelectionChanged);
-        _selectionChanged = false;
-    }
-    return S_OK;
-}
-
-// Routine Description:
-// - Draws the cursor on the screen
-// Arguments:
-// - options - Packed options relevant to how to draw the cursor
-// Return Value:
-// - S_FALSE
-[[nodiscard]] HRESULT UiaEngine::PaintCursor(const IRenderEngine::CursorOptions& /*options*/) noexcept
-{
-    return S_FALSE;
-}
-
-// Routine Description:
-// - Updates the default brush colors used for drawing
-// - Not currently used by UiaEngine.
-// Arguments:
-// - colorForeground - <unused>
-// - colorBackground - <unused>
-// - legacyColorAttribute - <unused>
-// - isBold - <unused>
-// - isSettingDefaultBrushes - <unused>
-// Return Value:
-// - S_FALSE since we do nothing
-[[nodiscard]] HRESULT UiaEngine::UpdateDrawingBrushes(COLORREF const /*colorForeground*/,
-                                                      COLORREF const /*colorBackground*/,
-                                                      const WORD /*legacyColorAttribute*/,
-                                                      const bool /*isBold*/,
-                                                      bool const /*isSettingDefaultBrushes*/) noexcept
-{
-    return S_FALSE;
-}
-
-// Routine Description:
-// - Updates the font used for drawing
-// Arguments:
-// - pfiFontInfoDesired - <unused>
-// - fiFontInfo - <unused>
-// Return Value:
-// - S_FALSE since we do nothing
-[[nodiscard]] HRESULT UiaEngine::UpdateFont(const FontInfoDesired& /*pfiFontInfoDesired*/, FontInfo& /*fiFontInfo*/) noexcept
-{
-<<<<<<< HEAD
-    // TODO GH #2447: changing the size may be useful
-    return S_FALSE;
-=======
-    return E_NOTIMPL;
->>>>>>> c70b7dda
-}
-
-// Routine Description:
-// - Sets the DPI in this renderer
-// - Not currently used by UiaEngine.
-// Arguments:
-// - iDpi - DPI
-// Return Value:
-// - S_OK
-[[nodiscard]] HRESULT UiaEngine::UpdateDpi(int const /*iDpi*/) noexcept
-{
-<<<<<<< HEAD
-    // TODO GH #2447: changing the size may be useful
-    return S_FALSE;
-=======
-    return E_NOTIMPL;
->>>>>>> c70b7dda
-}
-
-// Method Description:
-// - This method will update our internal reference for how big the viewport is.
-// Arguments:
-// - srNewViewport - The bounds of the new viewport.
-// Return Value:
-// - HRESULT S_OK
-[[nodiscard]] HRESULT UiaEngine::UpdateViewport(const SMALL_RECT /*srNewViewport*/) noexcept
-{
-<<<<<<< HEAD
-    // TODO GH #2447: not sure how to handle resizing just yet
-    return S_FALSE;
-=======
-    return E_NOTIMPL;
->>>>>>> c70b7dda
-}
-
-// Routine Description:
-// - Currently unused by this renderer
-// Arguments:
-// - pfiFontInfoDesired - <unused>
-// - pfiFontInfo - <unused>
-// - iDpi - <unused>
-// Return Value:
-// - S_FALSE
-[[nodiscard]] HRESULT UiaEngine::GetProposedFont(const FontInfoDesired& /*pfiFontInfoDesired*/,
-                                                 FontInfo& /*pfiFontInfo*/,
-                                                 int const /*iDpi*/) noexcept
-{
-<<<<<<< HEAD
-    // TODO GH #2447: changing the size may be useful
-=======
->>>>>>> c70b7dda
-    return S_FALSE;
-}
-
-// Routine Description:
-// - Gets the area that we currently believe is dirty within the character cell grid
-// - Not currently used by UiaEngine.
-// Arguments:
-// - <none>
-// Return Value:
-// - Rectangle describing dirty area in characters.
-[[nodiscard]] SMALL_RECT UiaEngine::GetDirtyRectInChars() noexcept
-{
-    return Viewport::Empty().ToInclusive();
-}
-
-// Routine Description:
-// - Gets the current font size
-// Arguments:
-// - pFontSize - Filled with the font size.
-// Return Value:
-// - S_FALSE
-[[nodiscard]] HRESULT UiaEngine::GetFontSize(_Out_ COORD* const /*pFontSize*/) noexcept
-{
-    return S_FALSE;
-}
-
-// Routine Description:
-// - Currently unused by this renderer.
-// Arguments:
-// - glyph - The glyph run to process for column width.
-// - pResult - True if it should take two columns. False if it should take one.
-// Return Value:
-<<<<<<< HEAD
-// - S_FALSE
-=======
-// - E_NOTIMPL
->>>>>>> c70b7dda
-[[nodiscard]] HRESULT UiaEngine::IsGlyphWideByFont(const std::wstring_view /*glyph*/, _Out_ bool* const /*pResult*/) noexcept
-{
-    return S_FALSE;
-}
-
-// Method Description:
-// - Updates the window's title string.
-// - Currently unused by this renderer.
-// Arguments:
-// - newTitle: the new string to use for the title of the window
-// Return Value:
-// - S_FALSE
-[[nodiscard]] HRESULT UiaEngine::_DoUpdateTitle(_In_ const std::wstring& /*newTitle*/) noexcept
-{
-    return S_FALSE;
-}
+// Copyright (c) Microsoft Corporation.
+// Licensed under the MIT license.
+
+#include "precomp.h"
+
+#include "UiaRenderer.hpp"
+
+#pragma hdrstop
+
+using namespace Microsoft::Console::Render;
+using namespace Microsoft::Console::Types;
+
+// Routine Description:
+// - Constructs a UIA engine for console text
+//   which primarily notifies automation clients of any activity
+UiaEngine::UiaEngine(IUiaEventDispatcher* dispatcher) :
+    _dispatcher{ THROW_HR_IF_NULL(E_INVALIDARG, dispatcher) },
+    _isPainting{ false },
+    _selectionChanged{ false },
+    _isEnabled{ true },
+    _prevSelection{},
+    RenderEngineBase()
+{
+}
+
+// Routine Description:
+// - Sets this engine to enabled allowing presentation to occur
+// Arguments:
+// - <none>
+// Return Value:
+// - S_OK
+[[nodiscard]] HRESULT UiaEngine::Enable() noexcept
+{
+    _isEnabled = true;
+    return S_OK;
+}
+
+// Routine Description:
+// - Sets this engine to disabled to prevent presentation from occuring
+// Arguments:
+// - <none>
+// Return Value:
+// - S_OK
+[[nodiscard]] HRESULT UiaEngine::Disable() noexcept
+{
+    _isEnabled = false;
+    return S_OK;
+}
+
+// Routine Description:
+// - Notifies us that the console has changed the character region specified.
+// - NOTE: This typically triggers on cursor or text buffer changes
+// Arguments:
+// - psrRegion - Character region (SMALL_RECT) that has been changed
+// Return Value:
+// - S_OK, else an appropriate HRESULT for failing to allocate or write.
+[[nodiscard]] HRESULT UiaEngine::Invalidate(const SMALL_RECT* const /*psrRegion*/) noexcept
+{
+    return S_FALSE;
+}
+
+// Routine Description:
+// - Notifies us that the console has changed the position of the cursor.
+//  For UIA, this doesn't mean anything. So do nothing.
+// Arguments:
+// - pcoordCursor - the new position of the cursor
+// Return Value:
+// - S_FALSE
+[[nodiscard]] HRESULT UiaEngine::InvalidateCursor(const COORD* const /*pcoordCursor*/) noexcept
+{
+    return S_FALSE;
+}
+
+// Routine Description:
+// - Invalidates a rectangle describing a pixel area on the display
+//  For UIA, this doesn't mean anything. So do nothing.
+// Arguments:
+// - prcDirtyClient - pixel rectangle
+// Return Value:
+// - S_FALSE
+[[nodiscard]] HRESULT UiaEngine::InvalidateSystem(const RECT* const /*prcDirtyClient*/) noexcept
+{
+    return S_FALSE;
+}
+
+// Routine Description:
+// - Notifies us that the console has changed the selection region and would
+//      like it updated
+// Arguments:
+// - rectangles - One or more rectangles describing character positions on the grid
+// Return Value:
+// - S_OK
+[[nodiscard]] HRESULT UiaEngine::InvalidateSelection(const std::vector<SMALL_RECT>& rectangles) noexcept
+{
+    auto saveSelection = wil::scope_exit([&] { _prevSelection = rectangles; });
+
+    // early exit: different number of rows
+    if (_prevSelection.size() != rectangles.size())
+    {
+        _selectionChanged = true;
+        return S_OK;
+    }
+
+    for (int i = 0; i < rectangles.size(); i++)
+    {
+        const auto prevRect = _prevSelection[i];
+        const auto newRect = rectangles[i];
+
+        // if any value is different, selection has changed
+        if (prevRect.Top != newRect.Top || prevRect.Right != newRect.Right || prevRect.Left != newRect.Left)
+        {
+            _selectionChanged = true;
+            return S_OK;
+        }
+    }
+
+    // assume selection has not changed
+    _selectionChanged = false;
+    saveSelection.release();
+    return S_OK;
+}
+
+// Routine Description:
+// - Scrolls the existing dirty region (if it exists) and
+//   invalidates the area that is uncovered in the window.
+// Arguments:
+// - pcoordDelta - The number of characters to move and uncover.
+//               - -Y is up, Y is down, -X is left, X is right.
+// Return Value:
+// - S_OK
+[[nodiscard]] HRESULT UiaEngine::InvalidateScroll(const COORD* const /*pcoordDelta*/) noexcept
+{
+    return S_FALSE;
+}
+
+// Routine Description:
+// - Notifies to repaint everything.
+// - NOTE: Use sparingly. Only use when something that could affect the entire
+//      frame simultaneously occurs.
+// Arguments:
+// - <none>
+// Return Value:
+// - S_OK, else an appropriate HRESULT for failing to allocate or write.
+[[nodiscard]] HRESULT UiaEngine::InvalidateAll() noexcept
+{
+    return S_FALSE;
+}
+
+// Routine Description:
+// - This currently has no effect in this renderer.
+// Arguments:
+// - pForcePaint - Always filled with false
+// Return Value:
+// - S_FALSE because we don't use this.
+[[nodiscard]] HRESULT UiaEngine::InvalidateCircling(_Out_ bool* const pForcePaint) noexcept
+{
+    RETURN_HR_IF_NULL(E_INVALIDARG, pForcePaint);
+
+    *pForcePaint = false;
+    return S_FALSE;
+}
+
+// Routine Description:
+// - This is unused by this renderer.
+// Arguments:
+// - pForcePaint - always filled with false.
+// Return Value:
+// - S_FALSE because this is unused.
+[[nodiscard]] HRESULT UiaEngine::PrepareForTeardown(_Out_ bool* const pForcePaint) noexcept
+{
+    RETURN_HR_IF_NULL(E_INVALIDARG, pForcePaint);
+
+    *pForcePaint = false;
+    return S_FALSE;
+}
+
+// Routine Description:
+// - Prepares internal structures for a painting operation.
+// Arguments:
+// - <none>
+// Return Value:
+// - S_OK if we started to paint. S_FALSE if we didn't need to paint.
+[[nodiscard]] HRESULT UiaEngine::StartPaint() noexcept
+{
+    RETURN_HR_IF(S_FALSE, !_isEnabled);
+
+    // If there's nothing to do, quick return
+    bool somethingToDo = false;
+
+    if (_isEnabled)
+    {
+        // TODO GH #2447: add more events here
+        somethingToDo = _selectionChanged;
+
+        if (somethingToDo)
+        {
+            _isPainting = true;
+        }
+    }
+
+    return S_OK;
+}
+
+// Routine Description:
+// - Ends batch drawing and notifies automation clients of updated regions
+// Arguments:
+// - <none>
+// Return Value:
+// - S_OK, else an appropriate HRESULT for failing to allocate or write.
+[[nodiscard]] HRESULT UiaEngine::EndPaint() noexcept
+{
+    RETURN_HR_IF(E_INVALIDARG, !_isPainting); // invalid to end paint when we're not painting
+
+    if (_isEnabled)
+    {
+        _isPainting = false;
+    }
+
+    return S_OK;
+}
+
+// Routine Description:
+// - Used to perform longer running presentation steps outside the lock so the
+//      other threads can continue.
+// - Not currently used by UiaEngine.
+// Arguments:
+// - <none>
+// Return Value:
+// - S_FALSE since we do nothing.
+[[nodiscard]] HRESULT UiaEngine::Present() noexcept
+{
+    return S_FALSE;
+}
+
+// Routine Description:
+// - This is currently unused.
+// Arguments:
+// - <none>
+// Return Value:
+// - S_FALSE
+[[nodiscard]] HRESULT UiaEngine::ScrollFrame() noexcept
+{
+    return S_FALSE;
+}
+
+// Routine Description:
+// - Paints the background of the invalid area of the frame.
+//  For UIA, this doesn't mean anything. So do nothing.
+// Arguments:
+// - <none>
+// Return Value:
+// - S_FALSE since we do nothing
+[[nodiscard]] HRESULT UiaEngine::PaintBackground() noexcept
+{
+    return S_FALSE;
+}
+
+// Routine Description:
+// - Places one line of text onto the screen at the given position
+// Arguments:
+// - clusters - Iterable collection of cluster information (text and columns it should consume)
+// - coord - Character coordinate position in the cell grid
+// - fTrimLeft - Whether or not to trim off the left half of a double wide character
+// Return Value:
+// - S_FALSE
+[[nodiscard]] HRESULT UiaEngine::PaintBufferLine(std::basic_string_view<Cluster> const /*clusters*/,
+                                                 COORD const /*coord*/,
+                                                 const bool /*trimLeft*/) noexcept
+{
+    return S_FALSE;
+}
+
+// Routine Description:
+// - Paints lines around cells (draws in pieces of the grid)
+//  For UIA, this doesn't mean anything. So do nothing.
+// Arguments:
+// - lines - <unused>
+// - color - <unused>
+// - cchLine - <unused>
+// - coordTarget - <unused>
+// Return Value:
+// - S_FALSE
+[[nodiscard]] HRESULT UiaEngine::PaintBufferGridLines(GridLines const /*lines*/,
+                                                      COLORREF const /*color*/,
+                                                      size_t const /*cchLine*/,
+                                                      COORD const /*coordTarget*/) noexcept
+{
+    return S_FALSE;
+}
+
+// Routine Description:
+//  - Reads the selected area, selection mode, and active screen buffer
+//    from the global properties and dispatches a GDI invert on the selected text area.
+//  Because the selection is the responsibility of the terminal, and not the
+//      host, render nothing.
+// Arguments:
+//  - rect - Rectangle to invert or highlight to make the selection area
+// Return Value:
+// - S_FALSE
+[[nodiscard]] HRESULT UiaEngine::PaintSelection(const SMALL_RECT /*rect*/) noexcept
+{
+    RETURN_HR_IF(E_INVALIDARG, !_isPainting); // invalid to end paint when we're not painting
+    RETURN_HR_IF(S_FALSE, !_isEnabled); // don't paint if not enabled
+
+    // Fire UIA events here
+    if (_selectionChanged)
+    {
+        _dispatcher->SignalUia(ConsoleUiaEvent::SelectionChanged);
+        _selectionChanged = false;
+    }
+    return S_OK;
+}
+
+// Routine Description:
+// - Draws the cursor on the screen
+// Arguments:
+// - options - Packed options relevant to how to draw the cursor
+// Return Value:
+// - S_FALSE
+[[nodiscard]] HRESULT UiaEngine::PaintCursor(const IRenderEngine::CursorOptions& /*options*/) noexcept
+{
+    return S_FALSE;
+}
+
+// Routine Description:
+// - Updates the default brush colors used for drawing
+// - Not currently used by UiaEngine.
+// Arguments:
+// - colorForeground - <unused>
+// - colorBackground - <unused>
+// - legacyColorAttribute - <unused>
+// - isBold - <unused>
+// - isSettingDefaultBrushes - <unused>
+// Return Value:
+// - S_FALSE since we do nothing
+[[nodiscard]] HRESULT UiaEngine::UpdateDrawingBrushes(COLORREF const /*colorForeground*/,
+                                                      COLORREF const /*colorBackground*/,
+                                                      const WORD /*legacyColorAttribute*/,
+                                                      const bool /*isBold*/,
+                                                      bool const /*isSettingDefaultBrushes*/) noexcept
+{
+    return S_FALSE;
+}
+
+// Routine Description:
+// - Updates the font used for drawing
+// Arguments:
+// - pfiFontInfoDesired - <unused>
+// - fiFontInfo - <unused>
+// Return Value:
+// - S_FALSE since we do nothing
+[[nodiscard]] HRESULT UiaEngine::UpdateFont(const FontInfoDesired& /*pfiFontInfoDesired*/, FontInfo& /*fiFontInfo*/) noexcept
+{
+    // TODO GH #2447: changing the size may be useful
+    return S_FALSE;
+}
+
+// Routine Description:
+// - Sets the DPI in this renderer
+// - Not currently used by UiaEngine.
+// Arguments:
+// - iDpi - DPI
+// Return Value:
+// - S_OK
+[[nodiscard]] HRESULT UiaEngine::UpdateDpi(int const /*iDpi*/) noexcept
+{
+    // TODO GH #2447: changing the size may be useful
+    return S_FALSE;
+}
+
+// Method Description:
+// - This method will update our internal reference for how big the viewport is.
+// Arguments:
+// - srNewViewport - The bounds of the new viewport.
+// Return Value:
+// - HRESULT S_OK
+[[nodiscard]] HRESULT UiaEngine::UpdateViewport(const SMALL_RECT /*srNewViewport*/) noexcept
+{
+    // TODO GH #2447: not sure how to handle resizing just yet
+    return S_FALSE;
+}
+
+// Routine Description:
+// - Currently unused by this renderer
+// Arguments:
+// - pfiFontInfoDesired - <unused>
+// - pfiFontInfo - <unused>
+// - iDpi - <unused>
+// Return Value:
+// - S_FALSE
+[[nodiscard]] HRESULT UiaEngine::GetProposedFont(const FontInfoDesired& /*pfiFontInfoDesired*/,
+                                                 FontInfo& /*pfiFontInfo*/,
+                                                 int const /*iDpi*/) noexcept
+{
+    // TODO GH #2447: changing the size may be useful
+    return S_FALSE;
+}
+
+// Routine Description:
+// - Gets the area that we currently believe is dirty within the character cell grid
+// - Not currently used by UiaEngine.
+// Arguments:
+// - <none>
+// Return Value:
+// - Rectangle describing dirty area in characters.
+[[nodiscard]] SMALL_RECT UiaEngine::GetDirtyRectInChars() noexcept
+{
+    return Viewport::Empty().ToInclusive();
+}
+
+// Routine Description:
+// - Gets the current font size
+// Arguments:
+// - pFontSize - Filled with the font size.
+// Return Value:
+// - S_FALSE
+[[nodiscard]] HRESULT UiaEngine::GetFontSize(_Out_ COORD* const /*pFontSize*/) noexcept
+{
+    return S_FALSE;
+}
+
+// Routine Description:
+// - Currently unused by this renderer.
+// Arguments:
+// - glyph - The glyph run to process for column width.
+// - pResult - True if it should take two columns. False if it should take one.
+// Return Value:
+// - S_FALSE
+[[nodiscard]] HRESULT UiaEngine::IsGlyphWideByFont(const std::wstring_view /*glyph*/, _Out_ bool* const /*pResult*/) noexcept
+{
+    return S_FALSE;
+}
+
+// Method Description:
+// - Updates the window's title string.
+// - Currently unused by this renderer.
+// Arguments:
+// - newTitle: the new string to use for the title of the window
+// Return Value:
+// - S_FALSE
+[[nodiscard]] HRESULT UiaEngine::_DoUpdateTitle(_In_ const std::wstring& /*newTitle*/) noexcept
+{
+    return S_FALSE;
+}